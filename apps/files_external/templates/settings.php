<form id="files_external" class="section">
	<h2><?php p($l->t('External Storage')); ?></h2>
	<?php if (isset($_['dependencies']) and ($_['dependencies']<>'')) print_unescaped(''.$_['dependencies'].''); ?>
	<table id="externalStorage" class="grid" data-admin='<?php print_unescaped(json_encode($_['isAdminPage'])); ?>'>
		<thead>
			<tr>
				<th></th>
				<th><?php p($l->t('Folder name')); ?></th>
				<th><?php p($l->t('External storage')); ?></th>
				<th><?php p($l->t('Configuration')); ?></th>
				<!--<th><?php p($l->t('Options')); ?></th> -->
				<?php if ($_['isAdminPage']) print_unescaped('<th>'.$l->t('Applicable').'</th>'); ?>
				<th>&nbsp;</th>
			</tr>
		</thead>
		<tbody width="100%">
		<?php $_['mounts'] = array_merge($_['mounts'], array('' => array())); ?>
		<?php foreach ($_['mounts'] as $mount): ?>
			<tr <?php print_unescaped(($mount['mountpoint'] !== '') ? 'class="'.OC_Util::sanitizeHTML($mount['class']).'"' : 'id="addMountPoint"'); ?>>
				<td class="status">
				<?php if (isset($mount['status'])): ?>
					<span class="<?php p(($mount['status']) ? 'success' : 'error'); ?>"></span>
				<?php endif; ?>
				</td>
				<td class="mountPoint"><input type="text" name="mountPoint"
											  value="<?php p($mount['mountpoint']); ?>"
											  placeholder="<?php p($l->t('Folder name')); ?>" /></td>
				<?php if ($mount['mountpoint'] == ''): ?>
					<td class="backend">
						<select id="selectBackend" data-configurations='<?php print_unescaped(json_encode($_['backends'])); ?>'>
							<option value="" disabled selected
									style="display:none;"><?php p($l->t('Add storage')); ?></option>
							<?php foreach ($_['backends'] as $class => $backend): ?>
								<option value="<?php p($class); ?>"><?php p($backend['backend']); ?></option>
							<?php endforeach; ?>
						</select>
					</td>
<<<<<<< HEAD
				<?php else: ?>
					<td class="backend"
						data-class="<?php p($mount['class']); ?>"><?php p($mount['backend']); ?></td>
				<?php endif; ?>
				<td class ="configuration" width="100%">
					<?php if (isset($mount['options'])): ?>
						<?php foreach ($mount['options'] as $parameter => $value): ?>
							<?php if (isset($_['backends'][$mount['class']]['configuration'][$parameter])): ?>
								<?php $placeholder = $_['backends'][$mount['class']]['configuration'][$parameter]; ?>
								<?php if (strpos($placeholder, '*') !== false): ?>
									<input type="password"
										   data-parameter="<?php p($parameter); ?>"
										   value="<?php p($value); ?>"
										   placeholder="<?php p(substr($placeholder, 1)); ?>" />
								<?php elseif (strpos($placeholder, '!') !== false): ?>
									<label><input type="checkbox"
												  data-parameter="<?php p($parameter); ?>"
												  <?php if ($value == 'true'): ?> checked="checked"<?php endif; ?>
												  /><?php p(substr($placeholder, 1)); ?></label>
								<?php elseif (strpos($placeholder, '&') !== false): ?>
									<input type="text"
										   class="optional"
										   data-parameter="<?php p($parameter); ?>"
										   value="<?php p($value); ?>"
										   placeholder="<?php p(substr($placeholder, 1)); ?>" />
								<?php elseif (strpos($placeholder, '#') !== false): ?>
									<input type="hidden"
										   data-parameter="<?php p($parameter); ?>"
										   value="<?php p($value); ?>" />
								<?php else: ?>
									<input type="text"
										   data-parameter="<?php p($parameter); ?>"
										   value="<?php p($value); ?>"
										   placeholder="<?php p($placeholder); ?>" />
=======
					<td class="mountPoint"><input type="text" name="mountPoint"
												  value="<?php p($mount['mountpoint']); ?>"
												  placeholder="<?php p($l->t('Folder name')); ?>" /></td>
					<?php if ($mount['mountpoint'] == ''): ?>
						<td class="backend">
							<select id="selectBackend" data-configurations='<?php print_unescaped(json_encode($_['backends'])); ?>'>
								<option value="" disabled selected
										style="display:none;"><?php p($l->t('Add storage')); ?></option>
								<?php foreach ($_['backends'] as $class => $backend): ?>
									<option value="<?php p($class); ?>"><?php p($backend['backend']); ?></option>
								<?php endforeach; ?>
							</select>
						</td>
					<?php else: ?>
						<td class="backend"
							data-class="<?php p($mount['class']); ?>"><?php p($mount['backend']); ?></td>
					<?php endif; ?>
					<td class ="configuration" width="100%">
						<?php if (isset($mount['options'])): ?>
							<?php foreach ($mount['options'] as $parameter => $value): ?>
								<?php if (isset($_['backends'][$mount['class']]['configuration'][$parameter])): ?>
									<?php
										$placeholder = $_['backends'][$mount['class']]['configuration'][$parameter];
										$is_optional = FALSE;
										if (strpos($placeholder, '&') === 0) {
											$is_optional = TRUE;
											$placeholder = substr($placeholder, 1);
										}
									?>
									<?php if (strpos($placeholder, '*') === 0): ?>
										<input type="password"
											   <?php if ($is_optional): ?> class="optional"<?php endif; ?>
											   data-parameter="<?php p($parameter); ?>"
											   value="<?php p($value); ?>"
											   placeholder="<?php p(substr($placeholder, 1)); ?>" />
									<?php elseif (strpos($placeholder, '!') === 0): ?>
										<label><input type="checkbox"
													  data-parameter="<?php p($parameter); ?>"
													  <?php if ($value == 'true'): ?> checked="checked"<?php endif; ?>
													  /><?php p(substr($placeholder, 1)); ?></label>
									<?php elseif (strpos($placeholder, '#') === 0): ?>
										<input type="hidden"
											   data-parameter="<?php p($parameter); ?>"
											   value="<?php p($value); ?>" />
									<?php else: ?>
										<input type="text"
											   <?php if ($is_optional): ?> class="optional"<?php endif; ?>
											   data-parameter="<?php p($parameter); ?>"
											   value="<?php p($value); ?>"
											   placeholder="<?php p($placeholder); ?>" />
									<?php endif; ?>
>>>>>>> 65e3f634
								<?php endif; ?>
							<?php endif; ?>
						<?php endforeach; ?>
						<?php if (isset($_['backends'][$mount['class']]['custom']) && !in_array('files_external/js/'.$_['backends'][$mount['class']]['custom'], \OC_Util::$scripts)): ?>
							<?php OCP\Util::addScript('files_external', $_['backends'][$mount['class']]['custom']); ?>
						<?php endif; ?>
					<?php endif; ?>
				</td>
				<?php if ($_['isAdminPage']): ?>
				<td class="applicable"
					align="right"
					data-applicable-groups='<?php if (isset($mount['applicable']['groups']))
													print_unescaped(json_encode($mount['applicable']['groups'])); ?>'
					data-applicable-users='<?php if (isset($mount['applicable']['users']))
													print_unescaped(json_encode($mount['applicable']['users'])); ?>'>
						<select class="chzn-select"
								multiple style="width:20em;"
								data-placeholder="<?php p($l->t('None set')); ?>">
							<option value="all" <?php if (isset($mount['applicable']['users']) && in_array('all', $mount['applicable']['users'])) print_unescaped('selected="selected"');?> ><?php p($l->t('All Users')); ?></option>
							<optgroup label="<?php p($l->t('Groups')); ?>">
							<?php foreach ($_['groups'] as $group): ?>
								<option value="<?php p($group); ?>(group)"
								<?php if (isset($mount['applicable']['groups']) && in_array($group, $mount['applicable']['groups'])): ?>
										selected="selected"
								<?php endif; ?>><?php p($group); ?></option>
							<?php endforeach; ?>
							</optgroup>
							<optgroup label="<?php p($l->t('Users')); ?>">
							<?php foreach ($_['users'] as $user): ?>
								<option value="<?php p($user); ?>"
								<?php if (isset($mount['applicable']['users']) && in_array($user, $mount['applicable']['users'])): ?>
										selected="selected"
								<?php endif; ?>><?php p($_['userDisplayNames'][$user]); ?></option>
							<?php endforeach; ?>
							</optgroup>
						</select>
					</td>
				<?php endif; ?>
				<td <?php if ($mount['mountpoint'] != ''): ?>class="remove"
					<?php else: ?>style="visibility:hidden;"
					<?php endif ?>><img alt="<?php p($l->t('Delete')); ?>"
										title="<?php p($l->t('Delete')); ?>"
										class="svg action"
										src="<?php print_unescaped(image_path('core', 'actions/delete.svg')); ?>" /></td>
			</tr>
		<?php endforeach; ?>
		</tbody>
	</table>
	<br />

	<?php if ($_['isAdminPage']): ?>
		<br />
		<input type="checkbox" name="allowUserMounting" id="allowUserMounting"
			value="1" <?php if ($_['allowUserMounting'] == 'yes') print_unescaped(' checked="checked"'); ?> />
		<label for="allowUserMounting"><?php p($l->t('Enable User External Storage')); ?></label> <span id="userMountingMsg" class="msg"></span>

		<p id="userMountingBackups"<?php if ($_['allowUserMounting'] != 'yes'): ?> class="hidden"<?php endif; ?>>
			<?php p($l->t('Allow users to mount the following external storage')); ?><br />
			<?php $i = 0; foreach ($_['personal_backends'] as $class => $backend): ?>
				<input type="checkbox" id="allowUserMountingBackends<?php p($i); ?>" name="allowUserMountingBackends[]" value="<?php p($class); ?>" <?php if ($backend['enabled']) print_unescaped(' checked="checked"'); ?> />
				<label for="allowUserMountingBackends<?php p($i); ?>"><?php p($backend['backend']); ?></label> <br />
				<?php $i++; ?>
			<?php endforeach; ?>
		</p>
	<?php endif; ?>
</form>

<?php if ( ! $_['isAdminPage']):  ?>
<form id="files_external" class="section"
	  method="post"
	  enctype="multipart/form-data"
	  action="<?php p(OCP\Util::linkTo('files_external', 'ajax/addRootCertificate.php')); ?>">
		<h2><?php p($l->t('SSL root certificates'));?></h2>
		<table id="sslCertificate" data-admin='<?php print_unescaped(json_encode($_['isAdminPage'])); ?>'>
			<tbody width="100%">
			<?php foreach ($_['certs'] as $rootCert): ?>
			<tr id="<?php p($rootCert) ?>">
			<td class="rootCert"><?php p($rootCert) ?></td>
			<td <?php if ($rootCert != ''): ?>class="remove"
				<?php else: ?>style="visibility:hidden;"
				<?php endif; ?>><img alt="<?php p($l->t('Delete')); ?>"
									 title="<?php p($l->t('Delete')); ?>"
									 class="svg action"
									 src="<?php print_unescaped(image_path('core', 'actions/delete.svg')); ?>" /></td>
			</tr>
			<?php endforeach; ?>
			</tbody>
		</table>
		<input type="hidden" name="requesttoken" value="<?php p($_['requesttoken']); ?>">
		<input type="file" id="rootcert_import" name="rootcert_import">
		<input type="submit" name="cert_import" value="<?php p($l->t('Import Root Certificate')); ?>" />
</form>
<?php endif; ?><|MERGE_RESOLUTION|>--- conflicted
+++ resolved
@@ -35,7 +35,6 @@
 							<?php endforeach; ?>
 						</select>
 					</td>
-<<<<<<< HEAD
 				<?php else: ?>
 					<td class="backend"
 						data-class="<?php p($mount['class']); ?>"><?php p($mount['backend']); ?></td>
@@ -44,85 +43,35 @@
 					<?php if (isset($mount['options'])): ?>
 						<?php foreach ($mount['options'] as $parameter => $value): ?>
 							<?php if (isset($_['backends'][$mount['class']]['configuration'][$parameter])): ?>
-								<?php $placeholder = $_['backends'][$mount['class']]['configuration'][$parameter]; ?>
-								<?php if (strpos($placeholder, '*') !== false): ?>
+								<?php
+									$placeholder = $_['backends'][$mount['class']]['configuration'][$parameter];
+									$is_optional = FALSE;
+									if (strpos($placeholder, '&') === 0) {
+										$is_optional = TRUE;
+										$placeholder = substr($placeholder, 1);
+									}
+								?>
+								<?php if (strpos($placeholder, '*') === 0): ?>
 									<input type="password"
+										   <?php if ($is_optional): ?> class="optional"<?php endif; ?>
 										   data-parameter="<?php p($parameter); ?>"
 										   value="<?php p($value); ?>"
 										   placeholder="<?php p(substr($placeholder, 1)); ?>" />
-								<?php elseif (strpos($placeholder, '!') !== false): ?>
+								<?php elseif (strpos($placeholder, '!') === 0): ?>
 									<label><input type="checkbox"
 												  data-parameter="<?php p($parameter); ?>"
 												  <?php if ($value == 'true'): ?> checked="checked"<?php endif; ?>
 												  /><?php p(substr($placeholder, 1)); ?></label>
-								<?php elseif (strpos($placeholder, '&') !== false): ?>
-									<input type="text"
-										   class="optional"
-										   data-parameter="<?php p($parameter); ?>"
-										   value="<?php p($value); ?>"
-										   placeholder="<?php p(substr($placeholder, 1)); ?>" />
-								<?php elseif (strpos($placeholder, '#') !== false): ?>
+								<?php elseif (strpos($placeholder, '#') === 0): ?>
 									<input type="hidden"
 										   data-parameter="<?php p($parameter); ?>"
 										   value="<?php p($value); ?>" />
 								<?php else: ?>
 									<input type="text"
+										   <?php if ($is_optional): ?> class="optional"<?php endif; ?>
 										   data-parameter="<?php p($parameter); ?>"
 										   value="<?php p($value); ?>"
 										   placeholder="<?php p($placeholder); ?>" />
-=======
-					<td class="mountPoint"><input type="text" name="mountPoint"
-												  value="<?php p($mount['mountpoint']); ?>"
-												  placeholder="<?php p($l->t('Folder name')); ?>" /></td>
-					<?php if ($mount['mountpoint'] == ''): ?>
-						<td class="backend">
-							<select id="selectBackend" data-configurations='<?php print_unescaped(json_encode($_['backends'])); ?>'>
-								<option value="" disabled selected
-										style="display:none;"><?php p($l->t('Add storage')); ?></option>
-								<?php foreach ($_['backends'] as $class => $backend): ?>
-									<option value="<?php p($class); ?>"><?php p($backend['backend']); ?></option>
-								<?php endforeach; ?>
-							</select>
-						</td>
-					<?php else: ?>
-						<td class="backend"
-							data-class="<?php p($mount['class']); ?>"><?php p($mount['backend']); ?></td>
-					<?php endif; ?>
-					<td class ="configuration" width="100%">
-						<?php if (isset($mount['options'])): ?>
-							<?php foreach ($mount['options'] as $parameter => $value): ?>
-								<?php if (isset($_['backends'][$mount['class']]['configuration'][$parameter])): ?>
-									<?php
-										$placeholder = $_['backends'][$mount['class']]['configuration'][$parameter];
-										$is_optional = FALSE;
-										if (strpos($placeholder, '&') === 0) {
-											$is_optional = TRUE;
-											$placeholder = substr($placeholder, 1);
-										}
-									?>
-									<?php if (strpos($placeholder, '*') === 0): ?>
-										<input type="password"
-											   <?php if ($is_optional): ?> class="optional"<?php endif; ?>
-											   data-parameter="<?php p($parameter); ?>"
-											   value="<?php p($value); ?>"
-											   placeholder="<?php p(substr($placeholder, 1)); ?>" />
-									<?php elseif (strpos($placeholder, '!') === 0): ?>
-										<label><input type="checkbox"
-													  data-parameter="<?php p($parameter); ?>"
-													  <?php if ($value == 'true'): ?> checked="checked"<?php endif; ?>
-													  /><?php p(substr($placeholder, 1)); ?></label>
-									<?php elseif (strpos($placeholder, '#') === 0): ?>
-										<input type="hidden"
-											   data-parameter="<?php p($parameter); ?>"
-											   value="<?php p($value); ?>" />
-									<?php else: ?>
-										<input type="text"
-											   <?php if ($is_optional): ?> class="optional"<?php endif; ?>
-											   data-parameter="<?php p($parameter); ?>"
-											   value="<?php p($value); ?>"
-											   placeholder="<?php p($placeholder); ?>" />
-									<?php endif; ?>
->>>>>>> 65e3f634
 								<?php endif; ?>
 							<?php endif; ?>
 						<?php endforeach; ?>
