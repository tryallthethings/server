<?php
if (!OCP\App::isEnabled("user_webfinger")) {
	return;
}

<<<<<<< HEAD
=======
if(class_exists('OC')){
	$WEBROOT=OC::$WEBROOT;
}else{//not called trough remote.php try to guess the webroot the best we can from here
	// calculate the root directories
	$SERVERROOT=str_replace("\\",'/',substr(__FILE__,0,-strlen('apps/user_webfinger/host-meta.php')));
	$WEBROOT=substr($SERVERROOT,strlen(realpath($_SERVER['DOCUMENT_ROOT'])));

	if($WEBROOT!='' and $WEBROOT[0]!=='/'){
		$WEBROOT='/'.$WEBROOT;
	}
}

if(substr($WEBROOT,-1)==='/'){
	$WEBROOT=substr($WEBROOT,0,-1);
}

>>>>>>> 46d6fd15
$hostMetaHeader = array(
	'Access-Control-Allow-Origin' => '*',
	'Content-Type' => 'application/xrd+json'
);
$serverName = $_SERVER['SERVER_NAME'];
$hostMetaContents = '{"links":[{"rel":"lrdd","template":"http'.(isset($_SERVER['HTTPS'])?'s':'').'://'.$serverName.$WEBROOT.'/public.php?service=webfinger&q={uri}"}]}';
foreach($hostMetaHeader as $header => $value) {
	header($header . ": " . $value);
}
echo $hostMetaContents;<|MERGE_RESOLUTION|>--- conflicted
+++ resolved
@@ -3,8 +3,6 @@
 	return;
 }
 
-<<<<<<< HEAD
-=======
 if(class_exists('OC')){
 	$WEBROOT=OC::$WEBROOT;
 }else{//not called trough remote.php try to guess the webroot the best we can from here
@@ -21,7 +19,6 @@
 	$WEBROOT=substr($WEBROOT,0,-1);
 }
 
->>>>>>> 46d6fd15
 $hostMetaHeader = array(
 	'Access-Control-Allow-Origin' => '*',
 	'Content-Type' => 'application/xrd+json'
