--- conflicted
+++ resolved
@@ -43,22 +43,14 @@
 	public static function allInPeriod($id, $start, $end){
 		$stmt = OC_DB::prepare( 'SELECT * FROM *PREFIX*calendar_objects WHERE calendarid = ?'
 		.' AND ((startdate >= ? AND startdate <= ? AND repeating = 0)'
-<<<<<<< HEAD
-		.' OR (startdate <= ? AND enddate >= ? AND repeating = 1))' );
-=======
 		.' OR (enddate >= ? AND enddate <= ? AND repeating = 0)'
 		.' OR (startdate <= ? AND repeating = 1))' );
->>>>>>> 31846141
 		$start = self::getUTCforMDB($start);
 		$end = self::getUTCforMDB($end);
 		$result = $stmt->execute(array($id,
 					$start, $end,
-<<<<<<< HEAD
-					$end, $start));
-=======
 					$start, $end,
 					$end));
->>>>>>> 31846141
 
 		$calendarobjects = array();
 		while( $row = $result->fetchRow()){
