<?php

/**
 * ownCloud - History page of the Versions App
 *
 * @author Frank Karlitschek
 * @copyright 2012 Frank Karlitschek frank@owncloud.org
 * 
 * This library is free software; you can redistribute it and/or
 * modify it under the terms of the GNU AFFERO GENERAL PUBLIC LICENSE
 * License as published by the Free Software Foundation; either 
 * version 3 of the License, or any later version.
 * 
 * This library is distributed in the hope that it will be useful,
 * but WITHOUT ANY WARRANTY; without even the implied warranty of
 * MERCHANTABILITY or FITNESS FOR A PARTICULAR PURPOSE.  See the
 * GNU AFFERO GENERAL PUBLIC LICENSE for more details.
 *  
 * You should have received a copy of the GNU Lesser General Public 
 * License along with this library.  If not, see <http://www.gnu.org/licenses/>.
 * 
 */

OCP\User::checkLoggedIn( );
OCP\Util::addStyle('files_versions','versions');
$tmpl = new OCP\Template( 'files_versions', 'history', 'user' );

if ( isset( $_GET['path'] ) ) {

	$path = $_GET['path'];
	$path = strip_tags( $path );
	$tmpl->assign( 'path', $path );

	// roll back to old version if button clicked
        if( isset( $_GET['revert'] ) ) {
        	
        	if( \OCA_Versions\Storage::rollback( $path, $_GET['revert'] ) ) {
			
			$tmpl->assign( 'outcome_stat', 'success' );
			
			$tmpl->assign( 'outcome_msg', "File {$_GET['path']} was reverted to version ".OCP\Util::formatDate( $_GET['revert'] ) );
			
		} else {
		
			$tmpl->assign( 'outcome_stat', 'failure' );
		
			$tmpl->assign( 'outcome_msg', "File {$_GET['path']} could not be reverted to version ".OCP\Util::formatDate( $_GET['revert'] ) );
			
		}
		
	}

	// show the history only if there is something to show
        if( OCA_Versions\Storage::isversioned( $path ) ) {
	
		$count = 999; //show the newest revisions
<<<<<<< HEAD
	        $versions = OCA_Versions\Storage::getversions( $path, $count );
=======
	        $versions = OCA_Versions\Storage::getVersions( $path, $count);
>>>>>>> 3fee3a46

		$tmpl->assign( 'versions', array_reverse( $versions ) );
		
	}else{
		
		$tmpl->assign( 'message', 'No old versions available' );
		
	}
}else{
	
	$tmpl->assign( 'message', 'No path specified' );
	
}

$tmpl->printPage( );

?><|MERGE_RESOLUTION|>--- conflicted
+++ resolved
@@ -54,11 +54,7 @@
         if( OCA_Versions\Storage::isversioned( $path ) ) {
 	
 		$count = 999; //show the newest revisions
-<<<<<<< HEAD
-	        $versions = OCA_Versions\Storage::getversions( $path, $count );
-=======
 	        $versions = OCA_Versions\Storage::getVersions( $path, $count);
->>>>>>> 3fee3a46
 
 		$tmpl->assign( 'versions', array_reverse( $versions ) );
 		
