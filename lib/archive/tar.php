--- conflicted
+++ resolved
@@ -23,11 +23,7 @@
 	private $path;
 
 	function __construct($source) {
-<<<<<<< HEAD
-		$types=array(null,'gz','bz');
-=======
 		$types=array(null, 'gz', 'bz');
->>>>>>> d1c0f2a7
 		$this->path=$source;
 		$this->tar=new Archive_Tar($source, $types[self::getTarType($source)]);
 	}
@@ -88,11 +84,7 @@
 	 * @param string source either a local file or string data
 	 * @return bool
 	 */
-<<<<<<< HEAD
-	function addFile($path,$source='') {
-=======
 	function addFile($path, $source='') {
->>>>>>> d1c0f2a7
 		if($this->fileExists($path)) {
 			$this->remove($path);
 		}
@@ -115,11 +107,7 @@
 	 * @param string dest
 	 * @return bool
 	 */
-<<<<<<< HEAD
-	function rename($source,$dest) {
-=======
 	function rename($source, $dest) {
->>>>>>> d1c0f2a7
 		//no proper way to delete, rename entire archive, rename file and remake archive
 		$tmp=OCP\Files::tmpFolder();
 		$this->tar->extract($tmp);
@@ -142,12 +130,7 @@
 			if(        $file     == $header['filename']
 				or     $file.'/' == $header['filename']
 				or '/'.$file.'/' == $header['filename']
-<<<<<<< HEAD
-				or '/'.$file     == $header['filename'])
-			{
-=======
 				or '/'.$file     == $header['filename']) {
->>>>>>> d1c0f2a7
 				return $header;
 			}
 		}
@@ -230,11 +213,7 @@
 	 * @param string dest
 	 * @return bool
 	 */
-<<<<<<< HEAD
-	function extractFile($path,$dest) {
-=======
 	function extractFile($path, $dest) {
->>>>>>> d1c0f2a7
 		$tmp=OCP\Files::tmpFolder();
 		if(!$this->fileExists($path)) {
 			return false;
@@ -314,11 +293,7 @@
 	 * @param string mode
 	 * @return resource
 	 */
-<<<<<<< HEAD
-	function getStream($path,$mode) {
-=======
 	function getStream($path, $mode) {
->>>>>>> d1c0f2a7
 		if(strrpos($path, '.')!==false) {
 			$ext=substr($path, strrpos($path, '.'));
 		}else{
@@ -358,11 +333,7 @@
 			$this->tar->_close();
 			$this->tar=null;
 		}
-<<<<<<< HEAD
-		$types=array(null,'gz','bz');
-=======
 		$types=array(null, 'gz', 'bz');
->>>>>>> d1c0f2a7
 		$this->tar=new Archive_Tar($this->path, $types[self::getTarType($this->path)]);
 	}
 }