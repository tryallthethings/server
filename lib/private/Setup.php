<?php

declare(strict_types=1);

/**
 * SPDX-FileCopyrightText: 2016-2024 Nextcloud GmbH and Nextcloud contributors
 * SPDX-FileCopyrightText: 2016 ownCloud, Inc.
 * SPDX-License-Identifier: AGPL-3.0-only
 */
namespace OC;

use bantu\IniGetWrapper\IniGetWrapper;
use Exception;
use InvalidArgumentException;
use OC\Authentication\Token\PublicKeyTokenProvider;
use OC\Authentication\Token\TokenCleanupJob;
use OC\Log\Rotate;
use OC\Preview\BackgroundCleanupJob;
use OC\TextProcessing\RemoveOldTasksBackgroundJob;
use OCP\AppFramework\Utility\ITimeFactory;
use OCP\BackgroundJob\IJobList;
use OCP\Defaults;
use OCP\IAppConfig;
use OCP\IConfig;
use OCP\IGroup;
use OCP\IGroupManager;
use OCP\IL10N;
use OCP\IRequest;
use OCP\IUserManager;
use OCP\IUserSession;
use OCP\L10N\IFactory as IL10NFactory;
use OCP\Migration\IOutput;
use OCP\Security\ISecureRandom;
use OCP\Server;
use Psr\Log\LoggerInterface;

class Setup {
	protected IL10N $l10n;

	public function __construct(
		protected SystemConfig $config,
		protected IniGetWrapper $iniWrapper,
		IL10NFactory $l10nFactory,
		protected Defaults $defaults,
		protected LoggerInterface $logger,
		protected ISecureRandom $random,
		protected Installer $installer
	) {
		$this->l10n = $l10nFactory->get('lib');
	}

	protected static array $dbSetupClasses = [
		'mysql' => \OC\Setup\MySQL::class,
		'pgsql' => \OC\Setup\PostgreSQL::class,
		'oci' => \OC\Setup\OCI::class,
		'sqlite' => \OC\Setup\Sqlite::class,
		'sqlite3' => \OC\Setup\Sqlite::class,
	];

	/**
	 * Wrapper around the "class_exists" PHP function to be able to mock it
	 */
	protected function class_exists(string $name): bool {
		return class_exists($name);
	}

	/**
	 * Wrapper around the "is_callable" PHP function to be able to mock it
	 */
	protected function is_callable(string $name): bool {
		return is_callable($name);
	}

	/**
	 * Wrapper around \PDO::getAvailableDrivers
	 */
	protected function getAvailableDbDriversForPdo(): array {
		if (class_exists(\PDO::class)) {
			return \PDO::getAvailableDrivers();
		}
		return [];
	}

	/**
	 * Get the available and supported databases of this instance
	 *
	 * @return array
	 * @throws Exception
	 */
	public function getSupportedDatabases(bool $allowAllDatabases = false): array {
		$availableDatabases = [
			'sqlite' => [
				'type' => 'pdo',
				'call' => 'sqlite',
				'name' => 'SQLite',
			],
			'mysql' => [
				'type' => 'pdo',
				'call' => 'mysql',
				'name' => 'MySQL/MariaDB',
			],
			'pgsql' => [
				'type' => 'pdo',
				'call' => 'pgsql',
				'name' => 'PostgreSQL',
			],
			'oci' => [
				'type' => 'function',
				'call' => 'oci_connect',
				'name' => 'Oracle',
			],
		];
		if ($allowAllDatabases) {
			$configuredDatabases = array_keys($availableDatabases);
		} else {
			$configuredDatabases = $this->config->getValue('supportedDatabases',
				['sqlite', 'mysql', 'pgsql']);
		}
		if (!is_array($configuredDatabases)) {
			throw new Exception('Supported databases are not properly configured.');
		}

		$supportedDatabases = [];

		foreach ($configuredDatabases as $database) {
			if (array_key_exists($database, $availableDatabases)) {
				$working = false;
				$type = $availableDatabases[$database]['type'];
				$call = $availableDatabases[$database]['call'];

				if ($type === 'function') {
					$working = $this->is_callable($call);
				} elseif ($type === 'pdo') {
					$working = in_array($call, $this->getAvailableDbDriversForPdo(), true);
				}
				if ($working) {
					$supportedDatabases[$database] = $availableDatabases[$database]['name'];
				}
			}
		}

		return $supportedDatabases;
	}

	/**
	 * Gathers system information like database type and does
	 * a few system checks.
	 *
	 * @return array of system info, including an "errors" value
	 * in case of errors/warnings
	 */
	public function getSystemInfo(bool $allowAllDatabases = false): array {
		$databases = $this->getSupportedDatabases($allowAllDatabases);

		$dataDir = $this->config->getValue('datadirectory', \OC::$SERVERROOT . '/data');

		$errors = [];

		// Create data directory to test whether the .htaccess works
		// Notice that this is not necessarily the same data directory as the one
		// that will effectively be used.
		if (!file_exists($dataDir)) {
			@mkdir($dataDir);
		}
		$htAccessWorking = true;
		if (is_dir($dataDir) && is_writable($dataDir)) {
			// Protect data directory here, so we can test if the protection is working
			self::protectDataDirectory();

			try {
				$util = new \OC_Util();
				$htAccessWorking = $util->isHtaccessWorking(Server::get(IConfig::class));
			} catch (\OCP\HintException $e) {
				$errors[] = [
					'error' => $e->getMessage(),
					'exception' => $e,
					'hint' => $e->getHint(),
				];
				$htAccessWorking = false;
			}
		}

		if (\OC_Util::runningOnMac()) {
			$errors[] = [
				'error' => $this->l10n->t(
					'Mac OS X is not supported and %s will not work properly on this platform. ' .
					'Use it at your own risk! ',
					[$this->defaults->getProductName()]
				),
				'hint' => $this->l10n->t('For the best results, please consider using a GNU/Linux server instead.'),
			];
		}

		if ($this->iniWrapper->getString('open_basedir') !== '' && PHP_INT_SIZE === 4) {
			$errors[] = [
				'error' => $this->l10n->t(
					'It seems that this %s instance is running on a 32-bit PHP environment and the open_basedir has been configured in php.ini. ' .
					'This will lead to problems with files over 4 GB and is highly discouraged.',
					[$this->defaults->getProductName()]
				),
				'hint' => $this->l10n->t('Please remove the open_basedir setting within your php.ini or switch to 64-bit PHP.'),
			];
		}

		return [
			'hasSQLite' => isset($databases['sqlite']),
			'hasMySQL' => isset($databases['mysql']),
			'hasPostgreSQL' => isset($databases['pgsql']),
			'hasOracle' => isset($databases['oci']),
			'databases' => $databases,
			'directory' => $dataDir,
			'htaccessWorking' => $htAccessWorking,
			'errors' => $errors,
		];
	}

	/**
	 * @return array<string|array> errors
	 */
	public function install(array $options, ?IOutput $output = null): array {
		$l = $this->l10n;

		$error = [];
		$dbType = $options['dbtype'];

		if (empty($options['adminlogin'])) {
			$error[] = $l->t('Set an admin Login.');
		}
		if (empty($options['adminpass'])) {
			$error[] = $l->t('Set an admin password.');
		}
		if (empty($options['directory'])) {
			$options['directory'] = \OC::$SERVERROOT . "/data";
		}

		if (!isset(self::$dbSetupClasses[$dbType])) {
			$dbType = 'sqlite';
		}

		$username = htmlspecialchars_decode($options['adminlogin']);
		$password = htmlspecialchars_decode($options['adminpass']);
		$dataDir = htmlspecialchars_decode($options['directory']);

		$class = self::$dbSetupClasses[$dbType];
		/** @var \OC\Setup\AbstractDatabase $dbSetup */
		$dbSetup = new $class($l, $this->config, $this->logger, $this->random);
		$error = array_merge($error, $dbSetup->validate($options));

		// validate the data directory
		if ((!is_dir($dataDir) && !mkdir($dataDir)) || !is_writable($dataDir)) {
			$error[] = $l->t("Cannot create or write into the data directory %s", [$dataDir]);
		}

		if (!empty($error)) {
			return $error;
		}

		$request = Server::get(IRequest::class);

		//no errors, good
		if (isset($options['trusted_domains'])
			&& is_array($options['trusted_domains'])) {
			$trustedDomains = $options['trusted_domains'];
		} else {
			$trustedDomains = [$request->getInsecureServerHost()];
		}

		//use sqlite3 when available, otherwise sqlite2 will be used.
		if ($dbType === 'sqlite' && class_exists('SQLite3')) {
			$dbType = 'sqlite3';
		}

		//generate a random salt that is used to salt the local  passwords
		$salt = $this->random->generate(30);
		// generate a secret
		$secret = $this->random->generate(48);

		//write the config file
		$newConfigValues = [
			'passwordsalt' => $salt,
			'secret' => $secret,
			'trusted_domains' => $trustedDomains,
			'datadirectory' => $dataDir,
			'dbtype' => $dbType,
			'version' => implode('.', \OCP\Util::getVersion()),
		];

		if ($this->config->getValue('overwrite.cli.url', null) === null) {
			$newConfigValues['overwrite.cli.url'] = $request->getServerProtocol() . '://' . $request->getInsecureServerHost() . \OC::$WEBROOT;
		}

		$this->config->setValues($newConfigValues);

		$this->outputDebug($output, 'Configuring database');
		$dbSetup->initialize($options);
		try {
			$dbSetup->setupDatabase($username);
		} catch (\OC\DatabaseSetupException $e) {
			$error[] = [
				'error' => $e->getMessage(),
				'exception' => $e,
				'hint' => $e->getHint(),
			];
			return $error;
		} catch (Exception $e) {
			$error[] = [
				'error' => 'Error while trying to create admin account: ' . $e->getMessage(),
				'exception' => $e,
				'hint' => '',
			];
			return $error;
		}

		$this->outputDebug($output, 'Run server migrations');
		try {
			// apply necessary migrations
			$dbSetup->runMigrations($output);
		} catch (Exception $e) {
			$error[] = [
				'error' => 'Error while trying to initialise the database: ' . $e->getMessage(),
				'exception' => $e,
				'hint' => '',
			];
			return $error;
		}

		$this->outputDebug($output, 'Create admin account');

		// create the admin account and group
		$user = null;
		try {
			$user = Server::get(IUserManager::class)->createUser($username, $password);
			if (!$user) {
				$error[] = "Account <$username> could not be created.";
				return $error;
			}
		} catch (Exception $exception) {
			$error[] = $exception->getMessage();
			return $error;
		}

		$config = Server::get(IConfig::class);
		$config->setAppValue('core', 'installedat', (string)microtime(true));
		$appConfig = Server::get(IAppConfig::class);
		$appConfig->setValueInt('core', 'lastupdatedat', time());

		$vendorData = $this->getVendorData();
		$config->setAppValue('core', 'vendor', $vendorData['vendor']);
		if ($vendorData['channel'] !== 'stable') {
			$config->setSystemValue('updater.release.channel', $vendorData['channel']);
		}

		$group = Server::get(IGroupManager::class)->createGroup('admin');
		if ($group instanceof IGroup) {
			$group->addUser($user);
		}

		// Install shipped apps and specified app bundles
		$this->outputDebug($output, 'Install default apps');
		Installer::installShippedApps(false, $output);

		// create empty file in data dir, so we can later find
		// out that this is indeed an ownCloud data directory
		$this->outputDebug($output, 'Setup data directory');
		file_put_contents($config->getSystemValueString('datadirectory', \OC::$SERVERROOT . '/data') . '/.ocdata', '');

		// Update .htaccess files
		self::updateHtaccess();
		self::protectDataDirectory();

		$this->outputDebug($output, 'Install background jobs');
		self::installBackgroundJobs();

		//and we are done
		$config->setSystemValue('installed', true);
		if (self::shouldRemoveCanInstallFile()) {
			unlink(\OC::$configDir.'/CAN_INSTALL');
		}

		$bootstrapCoordinator = \OCP\Server::get(\OC\AppFramework\Bootstrap\Coordinator::class);
		$bootstrapCoordinator->runInitialRegistration();

		// Create a session token for the newly created user
		// The token provider requires a working db, so it's not injected on setup
		/** @var \OC\User\Session $userSession */
		$userSession = Server::get(IUserSession::class);
		$provider = Server::get(PublicKeyTokenProvider::class);
		$userSession->setTokenProvider($provider);
		$userSession->login($username, $password);
		$user = $userSession->getUser();
		if (!$user) {
			$error[] = "No account found in session.";
			return $error;
		}
		$userSession->createSessionToken($request, $user->getUID(), $username, $password);

		$session = $userSession->getSession();
		$session->set('last-password-confirm', Server::get(ITimeFactory::class)->getTime());

		// Set email for admin
		if (!empty($options['adminemail'])) {
			$user->setSystemEMailAddress($options['adminemail']);
		}

		return $error;
	}

	public static function installBackgroundJobs(): void {
		$jobList = Server::get(IJobList::class);
		$jobList->add(TokenCleanupJob::class);
		$jobList->add(Rotate::class);
		$jobList->add(BackgroundCleanupJob::class);
		$jobList->add(RemoveOldTasksBackgroundJob::class);
	}

	/**
	 * @return string Absolute path to htaccess
	 */
	private function pathToHtaccess(): string {
		return \OC::$SERVERROOT . '/.htaccess';
	}

	/**
	 * Find webroot from config
	 *
	 * @throws InvalidArgumentException when invalid value for overwrite.cli.url
	 */
	private static function findWebRoot(SystemConfig $config): string {
		// For CLI read the value from overwrite.cli.url
		if (\OC::$CLI) {
			$webRoot = $config->getValue('overwrite.cli.url', '');
			if ($webRoot === '') {
				throw new InvalidArgumentException('overwrite.cli.url is empty');
			}
			if (!filter_var($webRoot, FILTER_VALIDATE_URL)) {
				throw new InvalidArgumentException('invalid value for overwrite.cli.url');
			}
			$webRoot = rtrim((parse_url($webRoot, PHP_URL_PATH) ?? ''), '/');
		} else {
			$webRoot = !empty(\OC::$WEBROOT) ? \OC::$WEBROOT : '/';
		}

		return $webRoot;
	}

	/**
	 * Append the correct ErrorDocument path for Apache hosts
	 *
	 * @return bool True when success, False otherwise
	 * @throws \OCP\AppFramework\QueryException
	 */
	public static function updateHtaccess(): bool {
		$config = Server::get(SystemConfig::class);

		try {
			$webRoot = self::findWebRoot($config);
		} catch (InvalidArgumentException $e) {
			return false;
		}

<<<<<<< HEAD
		$setupHelper = new \OC\Setup(
			$config,
			\OC::$server->get(IniGetWrapper::class),
			\OC::$server->getL10N('lib'),
			\OCP\Server::get(Defaults::class),
			\OC::$server->get(LoggerInterface::class),
			\OC::$server->get(ISecureRandom::class),
			\OCP\Server::get(Installer::class)
		);
=======
		$setupHelper = Server::get(\OC\Setup::class);

		if (!is_writable($setupHelper->pathToHtaccess())) {
			return false;
		}
>>>>>>> 31b0a44c

		$htaccessContent = file_get_contents($setupHelper->pathToHtaccess());
		$content = "#### DO NOT CHANGE ANYTHING ABOVE THIS LINE ####\n";
		$htaccessContent = explode($content, $htaccessContent, 2)[0];

		//custom 403 error page
		$content .= "\nErrorDocument 403 " . $webRoot . '/index.php/error/403';

		//custom 404 error page
		$content .= "\nErrorDocument 404 " . $webRoot . '/index.php/error/404';

		// Add rewrite rules if the RewriteBase is configured
		$rewriteBase = $config->getValue('htaccess.RewriteBase', '');
		if ($rewriteBase !== '') {
			$content .= "\n<IfModule mod_rewrite.c>";
			$content .= "\n  Options -MultiViews";
			$content .= "\n  RewriteRule ^core/js/oc.js$ index.php [PT,E=PATH_INFO:$1]";
			$content .= "\n  RewriteRule ^core/preview.png$ index.php [PT,E=PATH_INFO:$1]";
			$content .= "\n  RewriteCond %{REQUEST_FILENAME} !\\.(css|js|mjs|svg|gif|png|html|ttf|woff2?|ico|jpg|jpeg|map|webm|mp4|mp3|ogg|wav|flac|wasm|tflite)$";
			$content .= "\n  RewriteCond %{REQUEST_FILENAME} !/core/ajax/update\\.php";
			$content .= "\n  RewriteCond %{REQUEST_FILENAME} !/core/img/(favicon\\.ico|manifest\\.json)$";
			$content .= "\n  RewriteCond %{REQUEST_FILENAME} !/(cron|public|remote|status)\\.php";
			$content .= "\n  RewriteCond %{REQUEST_FILENAME} !/ocs/v(1|2)\\.php";
			$content .= "\n  RewriteCond %{REQUEST_FILENAME} !/robots\\.txt";
			$content .= "\n  RewriteCond %{REQUEST_FILENAME} !/(ocs-provider|updater)/";
			$content .= "\n  RewriteCond %{REQUEST_URI} !^/\\.well-known/(acme-challenge|pki-validation)/.*";
			$content .= "\n  RewriteCond %{REQUEST_FILENAME} !/richdocumentscode(_arm64)?/proxy.php$";
			$content .= "\n  RewriteRule . index.php [PT,E=PATH_INFO:$1]";
			$content .= "\n  RewriteBase " . $rewriteBase;
			$content .= "\n  <IfModule mod_env.c>";
			$content .= "\n    SetEnv front_controller_active true";
			$content .= "\n    <IfModule mod_dir.c>";
			$content .= "\n      DirectorySlash off";
			$content .= "\n    </IfModule>";
			$content .= "\n  </IfModule>";
			$content .= "\n</IfModule>";
		}

		// Never write file back if disk space should be too low
		if (function_exists('disk_free_space')) {
			$df = disk_free_space(\OC::$SERVERROOT);
			$size = strlen($content) + 10240;
			if ($df !== false && $df < (float)$size) {
				throw new \Exception(\OC::$SERVERROOT . " does not have enough space for writing the htaccess file! Not writing it back!");
			}
		}
		//suppress errors in case we don't have permissions for it
		return (bool)@file_put_contents($setupHelper->pathToHtaccess(), $htaccessContent . $content . "\n");
	}

	public static function protectDataDirectory(): void {
		//Require all denied
		$now = date('Y-m-d H:i:s');
		$content = "# Generated by Nextcloud on $now\n";
		$content .= "# Section for Apache 2.4 to 2.6\n";
		$content .= "<IfModule mod_authz_core.c>\n";
		$content .= "  Require all denied\n";
		$content .= "</IfModule>\n";
		$content .= "<IfModule mod_access_compat.c>\n";
		$content .= "  Order Allow,Deny\n";
		$content .= "  Deny from all\n";
		$content .= "  Satisfy All\n";
		$content .= "</IfModule>\n\n";
		$content .= "# Section for Apache 2.2\n";
		$content .= "<IfModule !mod_authz_core.c>\n";
		$content .= "  <IfModule !mod_access_compat.c>\n";
		$content .= "    <IfModule mod_authz_host.c>\n";
		$content .= "      Order Allow,Deny\n";
		$content .= "      Deny from all\n";
		$content .= "    </IfModule>\n";
		$content .= "    Satisfy All\n";
		$content .= "  </IfModule>\n";
		$content .= "</IfModule>\n\n";
		$content .= "# Section for Apache 2.2 to 2.6\n";
		$content .= "<IfModule mod_autoindex.c>\n";
		$content .= "  IndexIgnore *\n";
		$content .= "</IfModule>";

		$baseDir = Server::get(IConfig::class)->getSystemValueString('datadirectory', \OC::$SERVERROOT . '/data');
		file_put_contents($baseDir . '/.htaccess', $content);
		file_put_contents($baseDir . '/index.html', '');
	}

	private function getVendorData(): array {
		// this should really be a JSON file
		require \OC::$SERVERROOT . '/version.php';
		/** @var mixed $vendor */
		/** @var mixed $OC_Channel */
		return [
			'vendor' => (string)$vendor,
			'channel' => (string)$OC_Channel,
		];
	}

	public function shouldRemoveCanInstallFile(): bool {
		return \OC_Util::getChannel() !== 'git' && is_file(\OC::$configDir.'/CAN_INSTALL');
	}

	public function canInstallFileExists(): bool {
		return is_file(\OC::$configDir.'/CAN_INSTALL');
	}

	protected function outputDebug(?IOutput $output, string $message): void {
		if ($output instanceof IOutput) {
			$output->debug($message);
		}
	}
}<|MERGE_RESOLUTION|>--- conflicted
+++ resolved
@@ -458,23 +458,11 @@
 			return false;
 		}
 
-<<<<<<< HEAD
-		$setupHelper = new \OC\Setup(
-			$config,
-			\OC::$server->get(IniGetWrapper::class),
-			\OC::$server->getL10N('lib'),
-			\OCP\Server::get(Defaults::class),
-			\OC::$server->get(LoggerInterface::class),
-			\OC::$server->get(ISecureRandom::class),
-			\OCP\Server::get(Installer::class)
-		);
-=======
 		$setupHelper = Server::get(\OC\Setup::class);
 
 		if (!is_writable($setupHelper->pathToHtaccess())) {
 			return false;
 		}
->>>>>>> 31b0a44c
 
 		$htaccessContent = file_get_contents($setupHelper->pathToHtaccess());
 		$content = "#### DO NOT CHANGE ANYTHING ABOVE THIS LINE ####\n";
