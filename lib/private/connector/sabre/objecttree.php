<?php
/**
 * Copyright (c) 2013 Robin Appelman <icewind@owncloud.com>
 * This file is licensed under the Affero General Public License version 3 or
 * later.
 * See the COPYING-README file.
 */

namespace OC\Connector\Sabre;

use OC\Files\FileInfo;
use OC\Files\Filesystem;

class ObjectTree extends \Sabre_DAV_ObjectTree {

	/**
	 * @var \OC\Files\View
	 */
	protected $fileView;

	/**
	 * Creates the object
	 *
	 * This method expects the rootObject to be passed as a parameter
	 */
	public function __construct() {
	}

	/**
	 * @param \Sabre_DAV_ICollection $rootNode
	 * @param \OC\Files\View $view
	 */
	public function init(\Sabre_DAV_ICollection $rootNode, \OC\Files\View $view) {
		$this->rootNode = $rootNode;
		$this->fileView = $view;
	}

	/**
	 * Returns the INode object for the requested path
	 *
	 * @param string $path
	 * @throws \Sabre_DAV_Exception_NotFound
	 * @return \Sabre_DAV_INode
	 */
	public function getNodeForPath($path) {
		if (!$this->fileView) {
			throw new \Sabre_DAV_Exception_ServiceUnavailable('filesystem not setup');
		}

		$path = trim($path, '/');
		if (isset($this->cache[$path])) {
			return $this->cache[$path];
		}

		// Is it the root node?
		if (!strlen($path)) {
			return $this->rootNode;
		}

		if (pathinfo($path, PATHINFO_EXTENSION) === 'part') {
			// read from storage
			$absPath = $this->fileView->getAbsolutePath($path);
			list($storage, $internalPath) = Filesystem::resolvePath('/' . $absPath);
			if ($storage) {
				/**
				 * @var \OC\Files\Storage\Storage $storage
				 */
				$scanner = $storage->getScanner($internalPath);
				// get data directly
				$data = $scanner->getData($internalPath);
				$info = new FileInfo($absPath, $storage, $internalPath, $data);
			} else {
				$info = null;
			}
		} else {
			// read from cache
			$info = $this->fileView->getFileInfo($path);
		}

		if (!$info) {
			throw new \Sabre_DAV_Exception_NotFound('File with name ' . $path . ' could not be located');
		}

		if ($info->getType() === 'dir') {
			$node = new \OC_Connector_Sabre_Directory($this->fileView, $info);
		} else {
			$node = new \OC_Connector_Sabre_File($this->fileView, $info);
		}

		$this->cache[$path] = $node;
		return $node;

	}

	/**
	 * Moves a file from one location to another
	 *
	 * @param string $sourcePath The path to the file which should be moved
	 * @param string $destinationPath The full destination path, so not just the destination parent node
	 * @throws \Sabre_DAV_Exception_Forbidden
	 * @return int
	 */
	public function move($sourcePath, $destinationPath) {
		if (!$this->fileView) {
			throw new \Sabre_DAV_Exception_ServiceUnavailable('filesystem not setup');
		}

		$sourceNode = $this->getNodeForPath($sourcePath);
		if ($sourceNode instanceof \Sabre_DAV_ICollection and $this->nodeExists($destinationPath)) {
			throw new \Sabre_DAV_Exception_Forbidden('Could not copy directory ' . $sourceNode . ', target exists');
		}
		list($sourceDir,) = \Sabre_DAV_URLUtil::splitPath($sourcePath);
		list($destinationDir,) = \Sabre_DAV_URLUtil::splitPath($destinationPath);

		// check update privileges
		if (!$this->fileView->isUpdatable($sourcePath)) {
			throw new \Sabre_DAV_Exception_Forbidden();
		}
		if ($sourceDir !== $destinationDir) {
			// for a full move we need update privileges on sourcePath and sourceDir as well as destinationDir
<<<<<<< HEAD
			if (!$this->fileView->isUpdatable($sourceDir)) {
=======
			if (ltrim($destinationDir, '/') === '' && strtolower($sourceNode->getName()) === 'shared') {
				throw new \Sabre_DAV_Exception_Forbidden();
			}
			if (!$fs->isUpdatable($sourceDir)) {
>>>>>>> 1785c0c9
				throw new \Sabre_DAV_Exception_Forbidden();
			}
			if (!$this->fileView->isUpdatable($destinationDir)) {
				throw new \Sabre_DAV_Exception_Forbidden();
			}
			if (!$this->fileView->isDeletable($sourcePath)) {
				throw new \Sabre_DAV_Exception_Forbidden();
			}
		}

		$fileName = basename($destinationPath);
		if (!\OCP\Util::isValidFileName($fileName)) {
			throw new \Sabre_DAV_Exception_BadRequest();
		}

		$renameOkay = $this->fileView->rename($sourcePath, $destinationPath);
		if (!$renameOkay) {
			throw new \Sabre_DAV_Exception_Forbidden('');
		}

		// update properties
		$query = \OC_DB::prepare('UPDATE `*PREFIX*properties` SET `propertypath` = ?'
			. ' WHERE `userid` = ? AND `propertypath` = ?');
		$query->execute(array($destinationPath, \OC_User::getUser(), $sourcePath));

		$this->markDirty($sourceDir);
		$this->markDirty($destinationDir);

	}

	/**
	 * Copies a file or directory.
	 *
	 * This method must work recursively and delete the destination
	 * if it exists
	 *
	 * @param string $source
	 * @param string $destination
	 * @return void
	 */
	public function copy($source, $destination) {
		if (!$this->fileView) {
			throw new \Sabre_DAV_Exception_ServiceUnavailable('filesystem not setup');
		}

		if ($this->fileView->is_file($source)) {
			$this->fileView->copy($source, $destination);
		} else {
			$this->fileView->mkdir($destination);
			$dh = $this->fileView->opendir($source);
			if (is_resource($dh)) {
				while (($subnode = readdir($dh)) !== false) {

					if ($subnode == '.' || $subnode == '..') continue;
					$this->copy($source . '/' . $subnode, $destination . '/' . $subnode);

				}
			}
		}

		list($destinationDir,) = \Sabre_DAV_URLUtil::splitPath($destination);
		$this->markDirty($destinationDir);
	}
}<|MERGE_RESOLUTION|>--- conflicted
+++ resolved
@@ -118,14 +118,10 @@
 		}
 		if ($sourceDir !== $destinationDir) {
 			// for a full move we need update privileges on sourcePath and sourceDir as well as destinationDir
-<<<<<<< HEAD
-			if (!$this->fileView->isUpdatable($sourceDir)) {
-=======
 			if (ltrim($destinationDir, '/') === '' && strtolower($sourceNode->getName()) === 'shared') {
 				throw new \Sabre_DAV_Exception_Forbidden();
 			}
-			if (!$fs->isUpdatable($sourceDir)) {
->>>>>>> 1785c0c9
+			if (!$this->fileView->isUpdatable($sourceDir)) {
 				throw new \Sabre_DAV_Exception_Forbidden();
 			}
 			if (!$this->fileView->isUpdatable($destinationDir)) {
