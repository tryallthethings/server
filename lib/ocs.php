<?php

/**
* ownCloud
*
* @author Frank Karlitschek
* @author Michael Gapczynski
* @copyright 2012 Frank Karlitschek frank@owncloud.org
* @copyright 2012 Michael Gapczynski mtgap@owncloud.com
*
* This library is free software; you can redistribute it and/or
* modify it under the terms of the GNU AFFERO GENERAL PUBLIC LICENSE
* License as published by the Free Software Foundation; either
* version 3 of the License, or any later version.
*
* This library is distributed in the hope that it will be useful,
* but WITHOUT ANY WARRANTY; without even the implied warranty of
* MERCHANTABILITY or FITNESS FOR A PARTICULAR PURPOSE.  See the
* GNU AFFERO GENERAL PUBLIC LICENSE for more details.
*
* You should have received a copy of the GNU Affero General Public
* License along with this library.  If not, see <http://www.gnu.org/licenses/>.
*
*/

use Symfony\Component\Routing\Exception\ResourceNotFoundException;
use Symfony\Component\Routing\Exception\MethodNotAllowedException;

/**
 * Class to handle open collaboration services API requests
 *
 */
class OC_OCS {

	/**
	* reads input date from get/post/cookies and converts the date to a special data-type
	*
	* @param string HTTP method to read the key from
	* @param string Parameter to read
	* @param string Variable type to format data
	* @param mixed Default value to return if the key is not found
	* @return mixed Data or if the key is not found and no default is set it will exit with a 400 Bad request
	*/
	public static function readData($method, $key, $type = 'raw', $default = null) {
		if ($method == 'get') {
			if (isset($_GET[$key])) {
				$data = $_GET[$key];
			} else if (isset($default)) {
				return $default;
			} else {
				$data = false;
			}
		} else if ($method == 'post') {
			if (isset($_POST[$key])) {
				$data = $_POST[$key];
			} else if (isset($default)) {
				return $default;
			} else {
				$data = false;
			}
		}
		if ($data === false) {
			echo self::generateXml('', 'fail', 400, 'Bad request. Please provide a valid '.$key);
			exit();
		} else {
			// NOTE: Is the raw type necessary? It might be a little risky without sanitization
			if ($type == 'raw') return $data;
			elseif ($type == 'text') return OC_Util::sanitizeHTML($data);
			elseif ($type == 'int')  return (int) $data;
			elseif ($type == 'float') return (float) $data;
			elseif ($type == 'array') return OC_Util::sanitizeHTML($data);
			else return OC_Util::sanitizeHTML($data);
		}
	}

	/**
	main function to handle the REST request
	**/
	public static function handle() {
		// overwrite the 404 error page returncode
		header("HTTP/1.0 200 OK");


		if($_SERVER['REQUEST_METHOD'] == 'GET') {
			$method='get';
		}elseif($_SERVER['REQUEST_METHOD'] == 'PUT') {
			$method='put';
			parse_str(file_get_contents("php://input"), $put_vars);
		}elseif($_SERVER['REQUEST_METHOD'] == 'POST') {
			$method='post';
		}else{
			echo('internal server error: method not supported');
			exit();
		}

<<<<<<< HEAD
=======
		// preprocess url
		$url = strtolower($_SERVER['REQUEST_URI']);
		if(substr($url, (strlen($url)-1))<>'/') $url.='/';
		$ex=explode('/', $url);
		$paracount=count($ex);
>>>>>>> 5144d260
		$format = self::readData($method, 'format', 'text', '');

		$router = new OC_Router();
		$router->useCollection('root');
		// CONFIG
		$router->create('config', '/config.{format}')
			->defaults(array('format' => $format))
			->action('OC_OCS', 'apiConfig')
			->requirements(array('format'=>'xml|json'));

		// PERSON
<<<<<<< HEAD
		$router->create('person_check', '/person/check.{format}')
			->post()
			->defaults(array('format' => $format))
			->action(function ($parameters) {
					$format = $parameters['format'];
					$login = OC_OCS::readData('post', 'login', 'text');
					$passwd = OC_OCS::readData('post', 'password', 'text');
					OC_OCS::personCheck($format,$login,$passwd);
					})
			->requirements(array('format'=>'xml|json'));

		// ACTIVITY
		// activityget - GET ACTIVITY   page,pagesize als urlparameter
		$router->create('activity_get', '/activity.{format}')
			->defaults(array('format' => $format))
			->action(function ($parameters) {
					$format = $parameters['format'];
					$page = OC_OCS::readData('get', 'page', 'int', 0);
					$pagesize = OC_OCS::readData('get', 'pagesize', 'int', 10);
					if($pagesize<1 or $pagesize>100) $pagesize=10;
					OC_OCS::activityGet($format, $page, $pagesize);
					})
			->requirements(array('format'=>'xml|json'));
		// activityput - POST ACTIVITY
		$router->create('activity_put', '/activity.{format}')
			->post()
			->defaults(array('format' => $format))
			->action(function ($parameters) {
					$format = $parameters['format'];
					$message = OC_OCS::readData('post', 'message', 'text');
					OC_OCS::activityPut($format,$message);
					})
			->requirements(array('format'=>'xml|json'));

		// PRIVATEDATA
		// get - GET DATA
		$router->create('privatedata_get',
				  '/privatedata/getattribute/{app}/{key}.{format}')
			->defaults(array('app' => '', 'key' => '', 'format' => $format))
			->action(function ($parameters) {
					$format = $parameters['format'];
					$app = addslashes(strip_tags($parameters['app']));
					$key = addslashes(strip_tags($parameters['key']));
					OC_OCS::privateDataGet($format, $app, $key);
					})
			->requirements(array('format'=>'xml|json'));
=======
		// personcheck - POST - PERSON/CHECK
		} elseif(($method=='post') and ($ex[$paracount-4] == 'v1.php') and ($ex[$paracount-3]=='person') and ($ex[$paracount-2] == 'check')) {
			$login = self::readData($method, 'login', 'text');
			$passwd = self::readData($method, 'password', 'text');
			OC_OCS::personcheck($format, $login, $passwd);

		// ACTIVITY
		// activityget - GET ACTIVITY   page,pagesize als urlparameter
		}elseif(($method=='get') and ($ex[$paracount-3] == 'v1.php') and ($ex[$paracount-2] == 'activity')) {
			$page = self::readData($method, 'page', 'int', 0);
			$pagesize = self::readData($method, 'pagesize', 'int', 10);
			if($pagesize<1 or $pagesize>100) $pagesize=10;
			OC_OCS::activityget($format, $page, $pagesize);

		// activityput - POST ACTIVITY
		}elseif(($method=='post') and ($ex[$paracount-3] == 'v1.php') and ($ex[$paracount-2] == 'activity')) {
			$message = self::readData($method, 'message', 'text');
			OC_OCS::activityput($format, $message);


		// PRIVATEDATA
		// get - GET DATA
		}elseif(($method=='get') and ($ex[$paracount-4] == 'v1.php') and ($ex[$paracount-2] == 'getattribute')) {
			OC_OCS::privateDataGet($format);

		}elseif(($method=='get') and ($ex[$paracount-5] == 'v1.php') and ($ex[$paracount-3] == 'getattribute')) {
			$app=$ex[$paracount-2];
			OC_OCS::privateDataGet($format, $app);
		}elseif(($method=='get') and ($ex[$paracount-6] == 'v1.php') and ($ex[$paracount-4] == 'getattribute')) {

			$key=$ex[$paracount-2];
			$app=$ex[$paracount-3];
			OC_OCS::privateDataGet($format, $app, $key);

>>>>>>> 5144d260
		// set - POST DATA
		$router->create('privatedata_set',
				  '/privatedata/setattribute/{app}/{key}.{format}')
			->post()
			->defaults(array('format' => $format))
			->action(function ($parameters) {
					$format = $parameters['format'];
					$app = addslashes(strip_tags($parameters['app']));
					$key = addslashes(strip_tags($parameters['key']));
					$value=OC_OCS::readData('post', 'value', 'text');
					OC_OCS::privateDataSet($format, $app, $key, $value);
					})
			->requirements(array('format'=>'xml|json'));
		// delete - POST DATA
		$router->create('privatedata_delete',
				  '/privatedata/deleteattribute/{app}/{key}.{format}')
			->post()
			->defaults(array('format' => $format))
			->action(function ($parameters) {
					$format = $parameters['format'];
					$app = addslashes(strip_tags($parameters['app']));
					$key = addslashes(strip_tags($parameters['key']));
					OC_OCS::privateDataDelete($format, $app, $key);
					})
			->requirements(array('format'=>'xml|json'));

		// CLOUD
		// systemWebApps
		$router->create('system_webapps',
				  '/cloud/system/webapps.{format}')
			->defaults(array('format' => $format))
			->action(function ($parameters) {
					$format = $parameters['format'];
					OC_OCS::systemwebapps($format);
					})
			->requirements(array('format'=>'xml|json'));

		// quotaget
<<<<<<< HEAD
		$router->create('quota_get',
				  '/cloud/user/{user}.{format}')
			->defaults(array('format' => $format))
			->action(function ($parameters) {
					$format = $parameters['format'];
					$user = $parameters['user'];
					OC_OCS::quotaGet($format, $user);
					})
			->requirements(array('format'=>'xml|json'));
		// quotaset
		$router->create('quota_set',
				  '/cloud/user/{user}.{format}')
			->post()
			->defaults(array('format' => $format))
			->action(function ($parameters) {
					$format = $parameters['format'];
					$user = $parameters['user'];
					$quota = self::readData('post', 'quota', 'int');
					OC_OCS::quotaSet($format, $user, $quota);
					})
			->requirements(array('format'=>'xml|json'));

		// keygetpublic
		$router->create('keygetpublic',
				  '/cloud/user/{user}/publickey.{format}')
			->defaults(array('format' => $format))
			->action(function ($parameters) {
					$format = $parameters['format'];
					$user = $parameters['user'];
					OC_OCS::publicKeyGet($format,$user);
					})
			->requirements(array('format'=>'xml|json'));

		// keygetprivate
		$router->create('keygetpublic',
				  '/cloud/user/{user}/privatekey.{format}')
			->defaults(array('format' => $format))
			->action(function ($parameters) {
					$format = $parameters['format'];
					$user = $parameters['user'];
					OC_OCS::privateKeyGet($format,$user);
					})
			->requirements(array('format'=>'xml|json'));
=======
		}elseif(($method=='get') and ($ex[$paracount-6] == 'v1.php') and ($ex[$paracount-5]=='cloud') and ($ex[$paracount-4] == 'user') and ($ex[$paracount-2] == 'quota')) {
			$user=$ex[$paracount-3];
			OC_OCS::quotaget($format, $user);

		// quotaset
		}elseif(($method=='post') and ($ex[$paracount-6] == 'v1.php') and ($ex[$paracount-5]=='cloud') and ($ex[$paracount-4] == 'user') and ($ex[$paracount-2] == 'quota')) {
			$user=$ex[$paracount-3];
			$quota = self::readData('post', 'quota', 'int');
			OC_OCS::quotaset($format, $user, $quota);

		// keygetpublic
		}elseif(($method=='get') and ($ex[$paracount-6] == 'v1.php') and ($ex[$paracount-5]=='cloud') and ($ex[$paracount-4] == 'user') and ($ex[$paracount-2] == 'publickey')) {
			$user=$ex[$paracount-3];
			OC_OCS::publicKeyGet($format, $user);

		// keygetprivate
		}elseif(($method=='get') and ($ex[$paracount-6] == 'v1.php') and ($ex[$paracount-5]=='cloud') and ($ex[$paracount-4] == 'user') and ($ex[$paracount-2] == 'privatekey')) {
			$user=$ex[$paracount-3];
			OC_OCS::privateKeyGet($format, $user);
>>>>>>> 5144d260


// add more calls here
// please document all the call in the draft spec
// http://www.freedesktop.org/wiki/Specifications/open-collaboration-services-1.7#CLOUD

// TODO:
// users
// groups
// bookmarks
// sharing
// versioning
// news (rss)
		try {
			$router->match($_SERVER['PATH_INFO']);
		} catch (ResourceNotFoundException $e) {
			$txt='Invalid query, please check the syntax. API specifications are here: http://www.freedesktop.org/wiki/Specifications/open-collaboration-services. DEBUG OUTPUT:'."\n";
			$txt.=OC_OCS::getdebugoutput();
<<<<<<< HEAD
			echo(OC_OCS::generatexml($format,'failed',999,$txt));
		} catch (MethodNotAllowedException $e) {
			OC_Response::setStatus(405);
=======
			echo(OC_OCS::generatexml($format, 'failed', 999, $txt));
>>>>>>> 5144d260
		}
		exit();
	}

	/**
	* generated some debug information to make it easier to find faild API calls
	* @return debug data string
	*/
	private static function getDebugOutput() {
		$txt='';
		$txt.="debug output:\n";
		if(isset($_SERVER['REQUEST_METHOD'])) $txt.='http request method: '.$_SERVER['REQUEST_METHOD']."\n";
		if(isset($_SERVER['REQUEST_URI'])) $txt.='http request uri: '.$_SERVER['REQUEST_URI']."\n";
		if(isset($_GET)) foreach($_GET as $key=>$value) $txt.='get parameter: '.$key.'->'.$value."\n";
		if(isset($_POST)) foreach($_POST as $key=>$value) $txt.='post parameter: '.$key.'->'.$value."\n";
		return($txt);
	}

	/**
	* checks if the user is authenticated
	* checks the IP whitlist, apikeys and login/password combination
	* if $forceuser is true and the authentication failed it returns an 401 http response.
	* if $forceuser is false and authentification fails it returns an empty username string
	* @param bool $forceuser
	* @return username string
	*/
	private static function checkPassword($forceuser=true) {
		//valid user account ?
		if(isset($_SERVER['PHP_AUTH_USER'])) $authuser=$_SERVER['PHP_AUTH_USER']; else $authuser='';
		if(isset($_SERVER['PHP_AUTH_PW']))   $authpw=$_SERVER['PHP_AUTH_PW']; else $authpw='';

		if(empty($authuser)) {
			if($forceuser) {
				header('WWW-Authenticate: Basic realm="your valid user account or api key"');
				header('HTTP/1.0 401 Unauthorized');
				exit;
			}else{
				$identifieduser='';
			}
		}else{
			if(!OC_User::login($authuser, $authpw)) {
				if($forceuser) {
					header('WWW-Authenticate: Basic realm="your valid user account or api key"');
					header('HTTP/1.0 401 Unauthorized');
					exit;
				}else{
					$identifieduser='';
				}
			}else{
				$identifieduser=$authuser;
			}
		}

		return($identifieduser);
	}


	/**
	* generates the xml or json response for the API call from an multidimenional data array.
	* @param string $format
	* @param string $status
	* @param string $statuscode
	* @param string $message
	* @param array $data
	* @param string $tag
	* @param string $tagattribute
	* @param int $dimension
	* @param int $itemscount
	* @param int $itemsperpage
	* @return string xml/json
	*/
	private static function generateXml($format,$status,$statuscode,$message,$data=array(),$tag='',$tagattribute='',$dimension=-1,$itemscount='',$itemsperpage='') {
		if($format=='json') {
			$json=array();
			$json['status']=$status;
			$json['statuscode']=$statuscode;
			$json['message']=$message;
			$json['totalitems']=$itemscount;
			$json['itemsperpage']=$itemsperpage;
			$json['data']=$data;
			return(json_encode($json));
		}else{
			$txt='';
			$writer = xmlwriter_open_memory();
			xmlwriter_set_indent( $writer, 2 );
			xmlwriter_start_document($writer );
			xmlwriter_start_element($writer, 'ocs');
			xmlwriter_start_element($writer, 'meta');
			xmlwriter_write_element($writer, 'status', $status);
			xmlwriter_write_element($writer, 'statuscode', $statuscode);
			xmlwriter_write_element($writer, 'message', $message);
			if($itemscount<>'') xmlwriter_write_element($writer,'totalitems',$itemscount);
			if(!empty($itemsperpage)) xmlwriter_write_element($writer, 'itemsperpage', $itemsperpage);
			xmlwriter_end_element($writer);
			if($dimension=='0') {
				// 0 dimensions
				xmlwriter_write_element($writer, 'data', $data);

			}elseif($dimension=='1') {
				xmlwriter_start_element($writer, 'data');
				foreach($data as $key=>$entry) {
					xmlwriter_write_element($writer, $key, $entry);
				}
				xmlwriter_end_element($writer);

			}elseif($dimension=='2') {
				xmlwriter_start_element($writer,'data');
				foreach($data as $entry) {
					xmlwriter_start_element($writer, $tag);
					if(!empty($tagattribute)) {
						xmlwriter_write_attribute($writer, 'details', $tagattribute);
					}
					foreach($entry as $key=>$value) {
						if(is_array($value)) {
							foreach($value as $k=>$v) {
								xmlwriter_write_element($writer, $k, $v);
							}
						} else {
							xmlwriter_write_element($writer, $key, $value);
						}
					}
					xmlwriter_end_element($writer);
					}
				xmlwriter_end_element($writer);

			}elseif($dimension=='3') {
				xmlwriter_start_element($writer, 'data');
				foreach($data as $entrykey=>$entry) {
					xmlwriter_start_element($writer, $tag);
					if(!empty($tagattribute)) {
						xmlwriter_write_attribute($writer, 'details', $tagattribute);
					}
					foreach($entry as $key=>$value) {
						if(is_array($value)) {
							xmlwriter_start_element($writer, $entrykey);
							foreach($value as $k=>$v) {
								xmlwriter_write_element($writer, $k, $v);
							}
							xmlwriter_end_element($writer);
						} else {
							xmlwriter_write_element($writer, $key, $value);
						}
					}
					xmlwriter_end_element($writer);
				}
				xmlwriter_end_element($writer);
			}elseif($dimension=='dynamic') {
				xmlwriter_start_element($writer, 'data');
				OC_OCS::toxml($writer, $data, 'comment');
				xmlwriter_end_element($writer);
			}

			xmlwriter_end_element($writer);

			xmlwriter_end_document( $writer );
			$txt.=xmlwriter_output_memory( $writer );
			unset($writer);
			return($txt);
		}
	}

	public static function toXml($writer,$data,$node) {
		foreach($data as $key => $value) {
			if (is_numeric($key)) {
				$key = $node;
			}
			if (is_array($value)) {
				xmlwriter_start_element($writer, $key);
				OC_OCS::toxml($writer,$value, $node);
				xmlwriter_end_element($writer);
			}else{
				xmlwriter_write_element($writer, $key, $value);
			}
		}
	}

	/**
	* return the config data of this server
	* @param string $format
	* @return string xml/json
	*/
	public static function apiConfig($parameters) {
		$format = $parameters['format'];
		$user=OC_OCS::checkpassword(false);
		$url=substr(OCP\Util::getServerHost().$_SERVER['SCRIPT_NAME'], 0, -11).'';

		$xml['version']='1.7';
		$xml['website']='ownCloud';
		$xml['host']=OCP\Util::getServerHost();
		$xml['contact']='';
		$xml['ssl']='false';
		echo(OC_OCS::generatexml($format, 'ok', 100, '', $xml, 'config', '', 1));
	}

	/**
	* check if the provided login/apikey/password is valid
	* @param string $format
	* @param string $login
	* @param string $passwd
	* @return string xml/json
	*/
	private static function personCheck($format,$login,$passwd) {
		if($login<>'') {
			if(OC_User::login($login, $passwd)) {
				$xml['person']['personid']=$login;
				echo(OC_OCS::generatexml($format, 'ok', 100, '', $xml, 'person', 'check', 2));
			}else{
				echo(OC_OCS::generatexml($format, 'failed', 102, 'login not valid'));
			}
		}else{
			echo(OC_OCS::generatexml($format, 'failed', 101, 'please specify all mandatory fields'));
		}
	}

	// ACTIVITY API #############################################

	/**
	* get my activities
	* @param string $format
	* @param string $page
	* @param string $pagesize
	* @return string xml/json
	*/
	private static function activityGet($format, $page, $pagesize) {
		$user=OC_OCS::checkpassword();

			//TODO

		$txt=OC_OCS::generatexml($format, 'ok', 100, '', $xml, 'activity', 'full', 2, $totalcount,$pagesize);
		echo($txt);
	}

	/**
	* submit a activity
	* @param string $format
	* @param string $message
	* @return string xml/json
	*/
	private static function activityPut($format,$message) {
		// not implemented in ownCloud
		$user=OC_OCS::checkpassword();
		echo(OC_OCS::generatexml($format, 'ok', 100, ''));
	}

	// PRIVATEDATA API #############################################

	/**
	* get private data and create the xml for ocs
	* @param string $format
	* @param string $app
	* @param string $key
	* @return string xml/json
	*/
	private static function privateDataGet($format, $app="", $key="") {
		$user=OC_OCS::checkpassword();
		$result=OC_OCS::getData($user, $app, $key);
		$xml=array();
		foreach($result as $i=>$log) {
			$xml[$i]['key']=$log['key'];
			$xml[$i]['app']=$log['app'];
			$xml[$i]['value']=$log['value'];
		}


		$txt=OC_OCS::generatexml($format, 'ok', 100, '', $xml, 'privatedata', 'full', 2, count($xml), 0);//TODO: replace 'privatedata' with 'attribute' once a new libattice has been released that works with it
		echo($txt);
	}

	/**
	* set private data referenced by $key to $value and generate the xml for ocs
	* @param string $format
	* @param string $app
	* @param string $key
	* @param string $value
	* @return string xml/json
	*/
	private static function privateDataSet($format, $app, $key, $value) {
		$user=OC_OCS::checkpassword();
		if(OC_OCS::setData($user, $app, $key, $value)) {
			echo(OC_OCS::generatexml($format, 'ok', 100, ''));
		}
	}

	/**
	* delete private data referenced by $key and generate the xml for ocs
	* @param string $format
	* @param string $app
	* @param string $key
	* @return string xml/json
	*/
	private static function privateDataDelete($format, $app, $key) {
		if($key=="" or $app=="") {
			return; //key and app are NOT optional here
		}
		$user=OC_OCS::checkpassword();
		if(OC_OCS::deleteData($user, $app, $key)) {
			echo(OC_OCS::generatexml($format, 'ok', 100, ''));
		}
	}

	/**
	* get private data
	* @param string $user
	* @param string $app
	* @param string $key
	* @param bool $like use LIKE instead of = when comparing keys
	* @return array
	*/
	public static function getData($user, $app="", $key="") {
		if($app) {
			$apps=array($app);
		}else{
			$apps=OC_Preferences::getApps($user);
		}
		if($key) {
			$keys=array($key);
		}else{
			foreach($apps as $app) {
				$keys=OC_Preferences::getKeys($user, $app);
			}
		}
		$result=array();
		foreach($apps as $app) {
			foreach($keys as $key) {
				$value=OC_Preferences::getValue($user, $app, $key);
				$result[]=array('app'=>$app, 'key'=>$key, 'value'=>$value);
			}
		}
		return $result;
	}

	/**
	* set private data referenced by $key to $value
	* @param string $user
	* @param string $app
	* @param string $key
	* @param string $value
	* @return bool
	*/
	public static function setData($user, $app, $key, $value) {
		return OC_Preferences::setValue($user, $app, $key, $value);
	}

	/**
	* delete private data referenced by $key
	* @param string $user
	* @param string $app
	* @param string $key
	* @return string xml/json
	*/
	public static function deleteData($user, $app, $key) {
		return OC_Preferences::deleteKey($user, $app, $key);
	}


        // CLOUD API #############################################

        /**
        * get a list of installed web apps
        * @param string $format
        * @return string xml/json
        */
        private static function systemWebApps($format) {
                $login=OC_OCS::checkpassword();
		$apps=OC_App::getEnabledApps();
		$values=array();
		foreach($apps as $app) {
			$info=OC_App::getAppInfo($app);
			if(isset($info['standalone'])) {
				$newvalue=array('name'=>$info['name'],'url'=>OC_Helper::linkToAbsolute($app,''),'icon'=>'');
				$values[]=$newvalue;
			}

		}
		$txt=OC_OCS::generatexml($format, 'ok', 100, '', $values, 'cloud', '', 2, 0, 0);
		echo($txt);

        }


        /**
        * get the quota of a user
        * @param string $format
        * @param string $user
        * @return string xml/json
        */
        private static function quotaGet($format,$user) {
                $login=OC_OCS::checkpassword();
		if(OC_Group::inGroup($login, 'admin') or ($login==$user)) {

			if(OC_User::userExists($user)) {
				// calculate the disc space
				$user_dir = '/'.$user.'/files';
				OC_Filesystem::init($user_dir);
				$rootInfo=OC_FileCache::get('');
				$sharedInfo=OC_FileCache::get('/Shared');
				$used=$rootInfo['size']-$sharedInfo['size'];
				$free=OC_Filesystem::free_space();
				$total=$free+$used;
				if($total==0) $total=1;  // prevent division by zero
				$relative=round(($used/$total)*10000)/100;

				$xml=array();
				$xml['quota']=$total;
				$xml['free']=$free;
				$xml['used']=$used;
				$xml['relative']=$relative;

				$txt=OC_OCS::generatexml($format, 'ok', 100, '', $xml, 'cloud', '', 1, 0, 0);
				echo($txt);
			}else{
				echo self::generateXml('', 'fail', 300, 'User does not exist');
			}
		}else{
			echo self::generateXml('', 'fail', 300, 'You don´t have permission to access this ressource.');
		}
        }

        /**
        * set the quota of a user
        * @param string $format
        * @param string $user
        * @param string $quota
        * @return string xml/json
        */
        private static function quotaSet($format,$user,$quota) {
                $login=OC_OCS::checkpassword();
                if(OC_Group::inGroup($login, 'admin')) {

			// todo
			// not yet implemented
			// add logic here
			error_log('OCS call: user:'.$user.' quota:'.$quota);

                        $xml=array();
                        $txt=OC_OCS::generatexml($format, 'ok', 100, '', $xml, 'cloud', '', 1, 0, 0);
                        echo($txt);
                }else{
                        echo self::generateXml('', 'fail', 300, 'You don´t have permission to access this ressource.');
                }
        }

        /**
        * get the public key of a user
        * @param string $format
        * @param string $user
        * @return string xml/json
        */
        private static function publicKeyGet($format,$user) {
                $login=OC_OCS::checkpassword();

		if(OC_User::userExists($user)) {
			// calculate the disc space
			$txt='this is the public key of '.$user;
			echo($txt);
		}else{
			echo self::generateXml('', 'fail', 300, 'User does not exist');
		}
	}

        /**
        * get the private key of a user
        * @param string $format
        * @param string $user
        * @return string xml/json
        */
        private static function privateKeyGet($format,$user) {
                $login=OC_OCS::checkpassword();
                if(OC_Group::inGroup($login, 'admin') or ($login==$user)) {

                        if(OC_User::userExists($user)) {
                                // calculate the disc space
                                $txt='this is the private key of '.$user;
                                echo($txt);
                        }else{
                                echo self::generateXml('', 'fail', 300, 'User does not exist');
                        }
                }else{
                        echo self::generateXml('', 'fail', 300, 'You don´t have permission to access this ressource.');
                }
        }


}<|MERGE_RESOLUTION|>--- conflicted
+++ resolved
@@ -93,14 +93,6 @@
 			exit();
 		}
 
-<<<<<<< HEAD
-=======
-		// preprocess url
-		$url = strtolower($_SERVER['REQUEST_URI']);
-		if(substr($url, (strlen($url)-1))<>'/') $url.='/';
-		$ex=explode('/', $url);
-		$paracount=count($ex);
->>>>>>> 5144d260
 		$format = self::readData($method, 'format', 'text', '');
 
 		$router = new OC_Router();
@@ -112,7 +104,6 @@
 			->requirements(array('format'=>'xml|json'));
 
 		// PERSON
-<<<<<<< HEAD
 		$router->create('person_check', '/person/check.{format}')
 			->post()
 			->defaults(array('format' => $format))
@@ -159,42 +150,6 @@
 					OC_OCS::privateDataGet($format, $app, $key);
 					})
 			->requirements(array('format'=>'xml|json'));
-=======
-		// personcheck - POST - PERSON/CHECK
-		} elseif(($method=='post') and ($ex[$paracount-4] == 'v1.php') and ($ex[$paracount-3]=='person') and ($ex[$paracount-2] == 'check')) {
-			$login = self::readData($method, 'login', 'text');
-			$passwd = self::readData($method, 'password', 'text');
-			OC_OCS::personcheck($format, $login, $passwd);
-
-		// ACTIVITY
-		// activityget - GET ACTIVITY   page,pagesize als urlparameter
-		}elseif(($method=='get') and ($ex[$paracount-3] == 'v1.php') and ($ex[$paracount-2] == 'activity')) {
-			$page = self::readData($method, 'page', 'int', 0);
-			$pagesize = self::readData($method, 'pagesize', 'int', 10);
-			if($pagesize<1 or $pagesize>100) $pagesize=10;
-			OC_OCS::activityget($format, $page, $pagesize);
-
-		// activityput - POST ACTIVITY
-		}elseif(($method=='post') and ($ex[$paracount-3] == 'v1.php') and ($ex[$paracount-2] == 'activity')) {
-			$message = self::readData($method, 'message', 'text');
-			OC_OCS::activityput($format, $message);
-
-
-		// PRIVATEDATA
-		// get - GET DATA
-		}elseif(($method=='get') and ($ex[$paracount-4] == 'v1.php') and ($ex[$paracount-2] == 'getattribute')) {
-			OC_OCS::privateDataGet($format);
-
-		}elseif(($method=='get') and ($ex[$paracount-5] == 'v1.php') and ($ex[$paracount-3] == 'getattribute')) {
-			$app=$ex[$paracount-2];
-			OC_OCS::privateDataGet($format, $app);
-		}elseif(($method=='get') and ($ex[$paracount-6] == 'v1.php') and ($ex[$paracount-4] == 'getattribute')) {
-
-			$key=$ex[$paracount-2];
-			$app=$ex[$paracount-3];
-			OC_OCS::privateDataGet($format, $app, $key);
-
->>>>>>> 5144d260
 		// set - POST DATA
 		$router->create('privatedata_set',
 				  '/privatedata/setattribute/{app}/{key}.{format}')
@@ -233,7 +188,6 @@
 			->requirements(array('format'=>'xml|json'));
 
 		// quotaget
-<<<<<<< HEAD
 		$router->create('quota_get',
 				  '/cloud/user/{user}.{format}')
 			->defaults(array('format' => $format))
@@ -277,27 +231,6 @@
 					OC_OCS::privateKeyGet($format,$user);
 					})
 			->requirements(array('format'=>'xml|json'));
-=======
-		}elseif(($method=='get') and ($ex[$paracount-6] == 'v1.php') and ($ex[$paracount-5]=='cloud') and ($ex[$paracount-4] == 'user') and ($ex[$paracount-2] == 'quota')) {
-			$user=$ex[$paracount-3];
-			OC_OCS::quotaget($format, $user);
-
-		// quotaset
-		}elseif(($method=='post') and ($ex[$paracount-6] == 'v1.php') and ($ex[$paracount-5]=='cloud') and ($ex[$paracount-4] == 'user') and ($ex[$paracount-2] == 'quota')) {
-			$user=$ex[$paracount-3];
-			$quota = self::readData('post', 'quota', 'int');
-			OC_OCS::quotaset($format, $user, $quota);
-
-		// keygetpublic
-		}elseif(($method=='get') and ($ex[$paracount-6] == 'v1.php') and ($ex[$paracount-5]=='cloud') and ($ex[$paracount-4] == 'user') and ($ex[$paracount-2] == 'publickey')) {
-			$user=$ex[$paracount-3];
-			OC_OCS::publicKeyGet($format, $user);
-
-		// keygetprivate
-		}elseif(($method=='get') and ($ex[$paracount-6] == 'v1.php') and ($ex[$paracount-5]=='cloud') and ($ex[$paracount-4] == 'user') and ($ex[$paracount-2] == 'privatekey')) {
-			$user=$ex[$paracount-3];
-			OC_OCS::privateKeyGet($format, $user);
->>>>>>> 5144d260
 
 
 // add more calls here
@@ -316,13 +249,9 @@
 		} catch (ResourceNotFoundException $e) {
 			$txt='Invalid query, please check the syntax. API specifications are here: http://www.freedesktop.org/wiki/Specifications/open-collaboration-services. DEBUG OUTPUT:'."\n";
 			$txt.=OC_OCS::getdebugoutput();
-<<<<<<< HEAD
-			echo(OC_OCS::generatexml($format,'failed',999,$txt));
+			echo(OC_OCS::generatexml($format, 'failed', 999, $txt));
 		} catch (MethodNotAllowedException $e) {
 			OC_Response::setStatus(405);
-=======
-			echo(OC_OCS::generatexml($format, 'failed', 999, $txt));
->>>>>>> 5144d260
 		}
 		exit();
 	}
