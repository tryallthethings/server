--- conflicted
+++ resolved
@@ -66,13 +66,6 @@
 	public function __construct($type, $user=null, $defcategories=array()) {
 		$this->type = $type;
 		$this->user = is_null($user) ? OC_User::getUser() : $user;
-<<<<<<< HEAD
-		$categories = trim(OC_Preferences::getValue($this->user, $app, self::PREF_CATEGORIES_LABEL, ''));
-		if ($categories) {
-			$categories = @unserialize($categories);
-		}
-		$this->categories = is_array($categories) ? $categories : $defcategories;
-=======
 
 		$this->loadCategories();
 		OCP\Util::writeLog('core', __METHOD__ . ', categories: '
@@ -138,7 +131,6 @@
 				OCP\Util::ERROR);
 			return false;
 		}
->>>>>>> d1c0f2a7
 	}
 
 	/**
@@ -377,13 +369,8 @@
 	*	$result = $stmt->execute();
 	*	$objects = array();
 	*	if(!is_null($result)) {
-<<<<<<< HEAD
-	*		while( $row = $result->fetchRow()) {
-	*			$objects[] = $row['carddata'];
-=======
 	*		while( $row = $result->fetchRow()){
 	*			$objects[] = array($row['id'], $row['carddata']);
->>>>>>> d1c0f2a7
 	*		}
 	*	}
 	*	$categories->rescan($objects);
@@ -717,10 +704,6 @@
 			foreach($objects as $key=>&$value) {
 				$vobject = OC_VObject::parse($value[1]);
 				if(!is_null($vobject)) {
-<<<<<<< HEAD
-					$categories = $vobject->getAsArray('CATEGORIES');
-					//OC_Log::write('core','OC_VCategories::delete, before: '.$key.': '.print_r($categories, true), OC_Log::DEBUG);
-=======
 					$object = null;
 					$componentname = '';
 					if (isset($vobject->VEVENT)) {
@@ -738,7 +721,6 @@
 						$object = $vobject;
 					}
 					$categories = $object->getAsArray('CATEGORIES');
->>>>>>> d1c0f2a7
 					foreach($names as $name) {
 						$idx = $this->array_searchi($name, $categories);
 						if($idx !== false) {
@@ -778,10 +760,6 @@
 		if(!is_array($haystack)) {
 			return false;
 		}
-<<<<<<< HEAD
-		return array_search(strtolower($needle),array_map('strtolower',$haystack));
-=======
 		return array_search(strtolower($needle), array_map('strtolower', $haystack));
->>>>>>> d1c0f2a7
 	}
 }
