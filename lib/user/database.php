--- conflicted
+++ resolved
@@ -154,17 +154,12 @@
 	 *
 	 * Get a list of all users.
 	 */
-<<<<<<< HEAD
-	public function getUsers($search = '', $limit = 10, $offset = 0) {
-		$query = OC_DB::prepare('SELECT uid FROM *PREFIX*users WHERE uid LIKE ? LIMIT '.$limit.' OFFSET '.$offset);
-=======
 	public function getUsers($search = '', $limit = -1, $offset = 0) {
 		if ($limit == -1) {
 			$query = OC_DB::prepare('SELECT uid FROM *PREFIX*users WHERE uid LIKE ?');
 		} else {
 			$query = OC_DB::prepare('SELECT uid FROM *PREFIX*users WHERE uid LIKE ? LIMIT '.$limit.' OFFSET '.$offset);
 		}
->>>>>>> 62e4f55f
 		$result = $query->execute(array($search.'%'));
 		$users = array();
 		while ($row = $result->fetchRow()) {
