<?php

/**
 * Class for utility functions
 *
 */

class OC_Util {
	public static $scripts=array();
	public static $styles=array();
	public static $headers=array();
	private static $rootMounted=false;
	private static $fsSetup=false;
	public static $coreStyles=array();
	public static $coreScripts=array();

	/**
	 * @brief Can be set up
	 * @param user string
	 * @return boolean
	 * @description configure the initial filesystem based on the configuration
	 */
	public static function setupFS( $user = '' ) {
		//setting up the filesystem twice can only lead to trouble
		if(self::$fsSetup) {
			return false;
		}

		// If we are not forced to load a specific user we load the one that is logged in
		if( $user == "" && OC_User::isLoggedIn()) {
			$user = OC_User::getUser();
		}

		// load all filesystem apps before, so no setup-hook gets lost
		if(!isset($RUNTIME_NOAPPS) || !$RUNTIME_NOAPPS) {
			OC_App::loadApps(array('filesystem'));
		}

		// the filesystem will finish when $user is not empty,
		// mark fs setup here to avoid doing the setup from loading
		// OC_Filesystem
		if ($user != '') {
			self::$fsSetup=true;
		}

		$configDataDirectory = OC_Config::getValue( "datadirectory", OC::$SERVERROOT."/data" );
		//first set up the local "root" storage
		\OC\Files\Filesystem::initMounts();
		if(!self::$rootMounted) {
			\OC\Files\Filesystem::mount('\OC\Files\Storage\Local', array('datadir'=>$configDataDirectory), '/');
			self::$rootMounted = true;
		}

		if( $user != "" ) { //if we aren't logged in, there is no use to set up the filesystem
<<<<<<< HEAD
			$userDir = '/'.$user.'/files';
			$userRoot = OC_User::getHome($user);
			$userDirectory = $userRoot . '/files';
			if( !is_dir( $userDirectory )) {
				mkdir( $userDirectory, 0755, true );
=======
			$quota = self::getUserQuota($user);
			if ($quota !== \OC\Files\SPACE_UNLIMITED) {
				\OC\Files\Filesystem::addStorageWrapper(function($mountPoint, $storage) use ($quota, $user) {
					if ($mountPoint === '/' . $user . '/'){
						return new \OC\Files\Storage\Wrapper\Quota(array('storage' => $storage, 'quota' => $quota));
					} else {
						return $storage;
					}
				});
			}
			$user_dir = '/'.$user.'/files';
			$user_root = OC_User::getHome($user);
			$userdirectory = $user_root . '/files';
			if( !is_dir( $userdirectory )) {
				mkdir( $userdirectory, 0755, true );
>>>>>>> de949b1c
			}
			//jail the user into his "home" directory
			\OC\Files\Filesystem::init($user, $userDir);

<<<<<<< HEAD
			$quotaProxy = new OC_FileProxy_Quota();
=======
>>>>>>> de949b1c
			$fileOperationProxy = new OC_FileProxy_FileOperations();
			OC_FileProxy::register($fileOperationProxy);

			OC_Hook::emit('OC_Filesystem', 'setup', array('user' => $user, 'user_dir' => $userDir));
		}
		return true;
	}

<<<<<<< HEAD
	/**
	 * @return void
	 */
=======
	public static function getUserQuota($user){
		$userQuota = OC_Preferences::getValue($user, 'files', 'quota', 'default');
		if($userQuota === 'default') {
			$userQuota = OC_AppConfig::getValue('files', 'default_quota', 'none');
		}
		if($userQuota === 'none') {
			return \OC\Files\SPACE_UNLIMITED;
		}else{
			return OC_Helper::computerFileSize($userQuota);
		}
	}

>>>>>>> de949b1c
	public static function tearDownFS() {
		\OC\Files\Filesystem::tearDown();
		self::$fsSetup=false;
		self::$rootMounted=false;
	}

	/**
	 * @brief get the current installed version of ownCloud
	 * @return array
	 */
	public static function getVersion() {
		// hint: We only can count up. Reset minor/patchlevel when
		// updating major/minor version number.
		return array(5, 80, 05);
	}

	/**
	 * @brief get the current installed version string of ownCloud
	 * @return string
	 */
	public static function getVersionString() {
		return '6.0 pre alpha';
	}

	/**
	 * @description get the current installed edition of ownCloud. There is the community
	 * edition that just returns an empty string and the enterprise edition
	 * that returns "Enterprise".
	 * @return string
	 */
	public static function getEditionString() {
		return '';
	}

	/**
	 * @brief add a javascript file
	 *
	 * @param appid $application
	 * @param filename $file
	 * @return void
	 */
	public static function addScript( $application, $file = null ) {
		if ( is_null( $file )) {
			$file = $application;
			$application = "";
		}
		if ( !empty( $application )) {
			self::$scripts[] = "$application/js/$file";
		} else {
			self::$scripts[] = "js/$file";
		}
	}

	/**
	 * @brief add a css file
	 *
	 * @param appid $application
	 * @param filename $file
	 * @return void
	 */
	public static function addStyle( $application, $file = null ) {
		if ( is_null( $file )) {
			$file = $application;
			$application = "";
		}
		if ( !empty( $application )) {
			self::$styles[] = "$application/css/$file";
		} else {
			self::$styles[] = "css/$file";
		}
	}

	/**
	 * @brief Add a custom element to the header
	 * @param string tag tag name of the element
	 * @param array $attributes array of attributes for the element
	 * @param string $text the text content for the element
	 * @return void
	 */
	public static function addHeader( $tag, $attributes, $text='') {
		self::$headers[] = array(
			'tag'=>$tag,
			'attributes'=>$attributes,
			'text'=>$text
		);
	}

	/**
	 * @brief formats a timestamp in the "right" way
	 *
	 * @param int timestamp $timestamp
	 * @param bool dateOnly option to omit time from the result
	 * @return string timestamp
	 * @description adjust to clients timezone if we know it
	 */
	public static function formatDate( $timestamp, $dateOnly=false) {
		if(\OC::$session->exists('timezone')) {
			$systemTimeZone = intval(date('O'));
			$systemTimeZone = (round($systemTimeZone/100, 0)*60) + ($systemTimeZone%100);
			$clientTimeZone = \OC::$session->get('timezone')*60;
			$offset = $clientTimeZone - $systemTimeZone;
			$timestamp = $timestamp + $offset*60;
		}
		$l = OC_L10N::get('lib');
		return $l->l($dateOnly ? 'date' : 'datetime', $timestamp);
	}

	/**
	 * @brief check if the current server configuration is suitable for ownCloud
	 * @return array arrays with error messages and hints
	 */
	public static function checkServer() {
		// Assume that if checkServer() succeeded before in this session, then all is fine.
		if(\OC::$session->exists('checkServer_suceeded') && \OC::$session->get('checkServer_suceeded')) {
			return array();
		}

		$errors = array();

		$defaults = new \OC_Defaults();

		$webServerRestart = false;
		//check for database drivers
		if(!(is_callable('sqlite_open') or class_exists('SQLite3'))
			and !is_callable('mysql_connect')
			and !is_callable('pg_connect')
			and !is_callable('oci_connect')) {
			$errors[] = array(
				'error'=>'No database drivers (sqlite, mysql, or postgresql) installed.',
				'hint'=>'' //TODO: sane hint
			);
			$webServerRestart = true;
		}

		//common hint for all file permissons error messages
		$permissionsHint = 'Permissions can usually be fixed by '
			.'<a href="' . $defaults->getDocBaseUrl() . '/server/5.0/admin_manual/installation/installation_source.html'
			.'#set-the-directory-permissions" target="_blank">giving the webserver write access to the root directory</a>.';

		// Check if config folder is writable.
		if(!is_writable(OC::$SERVERROOT."/config/") or !is_readable(OC::$SERVERROOT."/config/")) {
			$errors[] = array(
				'error' => "Can't write into config directory",
				'hint' => 'This can usually be fixed by '
					.'<a href="' . $defaults->getDocBaseUrl() . '/server/5.0/admin_manual/installation/installation_source.html'
					.'#set-the-directory-permissions" target="_blank">giving the webserver write access to the config directory</a>.'
				);
		}

		// Check if there is a writable install folder.
		if(OC_Config::getValue('appstoreenabled', true)) {
			if( OC_App::getInstallPath() === null
				|| !is_writable(OC_App::getInstallPath())
				|| !is_readable(OC_App::getInstallPath()) ) {
				$errors[] = array(
					'error' => "Can't write into apps directory",
					'hint' => 'This can usually be fixed by '
						.'<a href="' . $defaults->getDocBaseUrl() . '/server/5.0/admin_manual/installation/installation_source.html'
						.'#set-the-directory-permissions" target="_blank">giving the webserver write access to the apps directory</a> '
						.'or disabling the appstore in the config file.'
					);
			}
		}
		$CONFIG_DATADIRECTORY = OC_Config::getValue( "datadirectory", OC::$SERVERROOT."/data" );
		// Create root dir.
		if(!is_dir($CONFIG_DATADIRECTORY)) {
			$success=@mkdir($CONFIG_DATADIRECTORY);
			if ($success) {
				$errors = array_merge($errors, self::checkDataDirectoryPermissions($CONFIG_DATADIRECTORY));
			} else {
				$errors[] = array(
					'error' => "Can't create data directory (".$CONFIG_DATADIRECTORY.")",
					'hint' => 'This can usually be fixed by '
					.'<a href="' . $defaults->getDocBaseUrl() . '/server/5.0/admin_manual/installation/installation_source.html'
					.'#set-the-directory-permissions" target="_blank">giving the webserver write access to the root directory</a>.'
				);
			}
		} else if(!is_writable($CONFIG_DATADIRECTORY) or !is_readable($CONFIG_DATADIRECTORY)) {
			$errors[] = array(
				'error'=>'Data directory ('.$CONFIG_DATADIRECTORY.') not writable by ownCloud',
				'hint'=>$permissionsHint
			);
		} else {
			$errors = array_merge($errors, self::checkDataDirectoryPermissions($CONFIG_DATADIRECTORY));
		}

		$moduleHint = "Please ask your server administrator to install the module.";
		// check if all required php modules are present
		if(!class_exists('ZipArchive')) {
			$errors[] = array(
				'error'=>'PHP module zip not installed.',
				'hint'=>$moduleHint
			);
			$webServerRestart = true;
		}
		if(!class_exists('DOMDocument')) {
			$errors[] = array(
				'error' => 'PHP module dom not installed.',
				'hint' => $moduleHint
			);
			$webServerRestart =true;
		}
		if(!function_exists('xml_parser_create')) {
			$errors[] = array(
				'error' => 'PHP module libxml not installed.',
				'hint' => $moduleHint
			);
			$webServerRestart = true;
		}
		if(!function_exists('mb_detect_encoding')) {
			$errors[] = array(
				'error'=>'PHP module mb multibyte not installed.',
				'hint'=>$moduleHint
			);
			$webServerRestart = true;
		}
		if(!function_exists('ctype_digit')) {
			$errors[] = array(
				'error'=>'PHP module ctype is not installed.',
				'hint'=>$moduleHint
			);
			$webServerRestart = true;
		}
		if(!function_exists('json_encode')) {
			$errors[] = array(
				'error'=>'PHP module JSON is not installed.',
				'hint'=>$moduleHint
			);
			$webServerRestart = true;
		}
		if(!extension_loaded('gd') || !function_exists('gd_info')) {
			$errors[] = array(
				'error'=>'PHP module GD is not installed.',
				'hint'=>$moduleHint
			);
			$webServerRestart = true;
		}
		if(!function_exists('gzencode')) {
			$errors[] = array(
				'error'=>'PHP module zlib is not installed.',
				'hint'=>$moduleHint
			);
			$webServerRestart = true;
		}
		if(!function_exists('iconv')) {
			$errors[] = array(
				'error'=>'PHP module iconv is not installed.',
				'hint'=>$moduleHint
			);
			$webServerRestart = true;
		}
		if(!function_exists('simplexml_load_string')) {
			$errors[] = array(
				'error'=>'PHP module SimpleXML is not installed.',
				'hint'=>$moduleHint
			);
			$webServerRestart = true;
		}
		if(floatval(phpversion()) < 5.3) {
			$errors[] = array(
				'error'=>'PHP 5.3 is required.',
				'hint'=>'Please ask your server administrator to update PHP to version 5.3 or higher.'
					.' PHP 5.2 is no longer supported by ownCloud and the PHP community.'
			);
			$webServerRestart = true;
		}
		if(!defined('PDO::ATTR_DRIVER_NAME')) {
			$errors[] = array(
				'error'=>'PHP PDO module is not installed.',
				'hint'=>$moduleHint
			);
			$webServerRestart = true;
		}
		if (((strtolower(@ini_get('safe_mode')) == 'on')
			|| (strtolower(@ini_get('safe_mode')) == 'yes')
			|| (strtolower(@ini_get('safe_mode')) == 'true')
			|| (ini_get("safe_mode") == 1 ))) {
			$errors[] = array(
				'error'=>'PHP Safe Mode is enabled. ownCloud requires that it is disabled to work properly.',
				'hint'=>'PHP Safe Mode is a deprecated and mostly useless setting that should be disabled. '
					.'Please ask your server administrator to disable it in php.ini or in your webserver config.'
			);
			$webServerRestart = true;
		}
		if (get_magic_quotes_gpc() == 1 ) {
			$errors[] = array(
				'error'=>'Magic Quotes is enabled. ownCloud requires that it is disabled to work properly.',
				'hint'=>'Magic Quotes is a deprecated and mostly useless setting that should be disabled. '
					.'Please ask your server administrator to disable it in php.ini or in your webserver config.'
			);
			$webServerRestart = true;
		}

		if($webServerRestart) {
			$errors[] = array(
				'error'=>'PHP modules have been installed, but they are still listed as missing?',
				'hint'=>'Please ask your server administrator to restart the web server.'
			);
		}

		// Cache the result of this function
		\OC::$session->set('checkServer_suceeded', count($errors) == 0);

		return $errors;
	}

	/**
	 * @brief check if there are still some encrypted files stored
	 * @return boolean
	 */
	public static function encryptedFiles() {
		//check if encryption was enabled in the past
		$encryptedFiles = false;
		if (OC_App::isEnabled('files_encryption') === false) {
			$view = new OC\Files\View('/' . OCP\User::getUser());
			if ($view->file_exists('/files_encryption/keyfiles')) {
				$encryptedFiles = true;
			}
		}
		
		return $encryptedFiles;
	}
	
	/**
	* Check for correct file permissions of data directory
	* @return array arrays with error messages and hints
	*/
	public static function checkDataDirectoryPermissions($dataDirectory) {
		$errors = array();
		if (stristr(PHP_OS, 'WIN')) {
			//TODO: permissions checks for windows hosts
		} else {
			$permissionsModHint = 'Please change the permissions to 0770 so that the directory'
				.' cannot be listed by other users.';
			$perms = substr(decoct(@fileperms($dataDirectory)), -3);
			if (substr($perms, -1) != '0') {
				OC_Helper::chmodr($dataDirectory, 0770);
				clearstatcache();
				$perms = substr(decoct(@fileperms($dataDirectory)), -3);
				if (substr($perms, 2, 1) != '0') {
					$errors[] = array(
						'error' => 'Data directory ('.$dataDirectory.') is readable for other users',
						'hint' => $permissionsModHint
					);
				}
			}
		}
		return $errors;
	}

	/**
	 * @return void
	 */
	public static function displayLoginPage($errors = array()) {
		$parameters = array();
		foreach( $errors as $key => $value ) {
			$parameters[$value] = true;
		}
		if (!empty($_POST['user'])) {
			$parameters["username"] = $_POST['user'];
			$parameters['user_autofocus'] = false;
		} else {
			$parameters["username"] = '';
			$parameters['user_autofocus'] = true;
		}
		if (isset($_REQUEST['redirect_url'])) {
			$redirectUrl = $_REQUEST['redirect_url'];
			$parameters['redirect_url'] = urlencode($redirectUrl);
		}

		$parameters['alt_login'] = OC_App::getAlternativeLogIns();
		OC_Template::printGuestPage("", "login", $parameters);
	}


	/**
	 * @brief Check if the app is enabled, redirects to home if not
	 * @return void
	 */
	public static function checkAppEnabled($app) {
		if( !OC_App::isEnabled($app)) {
			header( 'Location: '.OC_Helper::linkToAbsolute( '', 'index.php' ));
			exit();
		}
	}

	/**
	 * Check if the user is logged in, redirects to home if not. With
	 * redirect URL parameter to the request URI.
	 * @return void
	 */
	public static function checkLoggedIn() {
		// Check if we are a user
		if( !OC_User::isLoggedIn()) {
			header( 'Location: '.OC_Helper::linkToAbsolute( '', 'index.php',
				array('redirectUrl' => OC_Request::requestUri())
			));
			exit();
		}
	}

	/**
	 * @brief Check if the user is a admin, redirects to home if not
	 * @return void
	 */
	public static function checkAdminUser() {
		if( !OC_User::isAdminUser(OC_User::getUser())) {
			header( 'Location: '.OC_Helper::linkToAbsolute( '', 'index.php' ));
			exit();
		}
	}

	/**
	 * @brief Check if the user is a subadmin, redirects to home if not
	 * @return array $groups where the current user is subadmin
	 */
	public static function checkSubAdminUser() {
		if(!OC_SubAdmin::isSubAdmin(OC_User::getUser())) {
			header( 'Location: '.OC_Helper::linkToAbsolute( '', 'index.php' ));
			exit();
		}
		return true;
	}

	/**
	 * @brief Redirect to the user default page
	 * @return void
	 */
	public static function redirectToDefaultPage() {
		if(isset($_REQUEST['redirect_url'])) {
			$location = OC_Helper::makeURLAbsolute(urldecode($_REQUEST['redirect_url']));
		}
		else if (isset(OC::$REQUESTEDAPP) && !empty(OC::$REQUESTEDAPP)) {
			$location = OC_Helper::linkToAbsolute( OC::$REQUESTEDAPP, 'index.php' );
		} else {
			$defaultPage = OC_Appconfig::getValue('core', 'defaultpage');
			if ($defaultPage) {
				$location = OC_Helper::makeURLAbsolute(OC::$WEBROOT.'/'.$defaultPage);
			} else {
				$location = OC_Helper::linkToAbsolute( 'files', 'index.php' );
			}
		}
		OC_Log::write('core', 'redirectToDefaultPage: '.$location, OC_Log::DEBUG);
		header( 'Location: '.$location );
		exit();
	}

	/**
	 * @brief get an id unique for this instance
	 * @return string
	 */
	public static function getInstanceId() {
		$id = OC_Config::getValue('instanceid', null);
		if(is_null($id)) {
			// We need to guarantee at least one letter in instanceid so it can be used as the session_name
			$id = 'oc' . self::generateRandomBytes(10);
			OC_Config::setValue('instanceid', $id);
		}
		return $id;
	}

	/**
	 * @brief Static lifespan (in seconds) when a request token expires.
	 * @see OC_Util::callRegister()
	 * @see OC_Util::isCallRegistered()
	 * @description
	 * Also required for the client side to compute the piont in time when to
	 * request a fresh token. The client will do so when nearly 97% of the
	 * timespan coded here has expired.
	 */
	public static $callLifespan = 3600; // 3600 secs = 1 hour

	/**
	 * @brief Register an get/post call. Important to prevent CSRF attacks.
	 * @todo Write howto: CSRF protection guide
	 * @return $token Generated token.
	 * @description
	 * Creates a 'request token' (random) and stores it inside the session.
	 * Ever subsequent (ajax) request must use such a valid token to succeed,
	 * otherwise the request will be denied as a protection against CSRF.
	 * The tokens expire after a fixed lifespan.
	 * @see OC_Util::$callLifespan
	 * @see OC_Util::isCallRegistered()
	 */
	public static function callRegister() {
		// Check if a token exists
		if(!\OC::$session->exists('requesttoken')) {
			// No valid token found, generate a new one.
			$requestToken = self::generateRandomBytes(20);
			\OC::$session->set('requesttoken', $requestToken);
		} else {
			// Valid token already exists, send it
			$requestToken = \OC::$session->get('requesttoken');
		}
		return($requestToken);
	}

	/**
	 * @brief Check an ajax get/post call if the request token is valid.
	 * @return boolean False if request token is not set or is invalid.
	 * @see OC_Util::$callLifespan
	 * @see OC_Util::callRegister()
	 */
	public static function isCallRegistered() {
		if(!\OC::$session->exists('requesttoken')) {
			return false;
		}

		if(isset($_GET['requesttoken'])) {
			$token = $_GET['requesttoken'];
		} elseif(isset($_POST['requesttoken'])) {
			$token = $_POST['requesttoken'];
		} elseif(isset($_SERVER['HTTP_REQUESTTOKEN'])) {
			$token = $_SERVER['HTTP_REQUESTTOKEN'];
		} else {
			//no token found.
			return false;
		}

		// Check if the token is valid
		if($token !== \OC::$session->get('requesttoken')) {
			// Not valid
			return false;
		} else {
			// Valid token
			return true;
		}
	}

	/**
	 * @brief Check an ajax get/post call if the request token is valid. exit if not.
	 * @todo Write howto
	 * @return void
	 */
	public static function callCheck() {
		if(!OC_Util::isCallRegistered()) {
			exit();
		}
	}

	/**
	 * @brief Public function to sanitize HTML
	 *
	 * This function is used to sanitize HTML and should be applied on any
	 * string or array of strings before displaying it on a web page.
	 *
	 * @param string or array of strings
	 * @return array with sanitized strings or a single sanitized string, depends on the input parameter.
	 */
	public static function sanitizeHTML( &$value ) {
		if (is_array($value)) {
			array_walk_recursive($value, 'OC_Util::sanitizeHTML');
		} else {
			$value = htmlentities((string)$value, ENT_QUOTES, 'UTF-8'); //Specify encoding for PHP<5.4
		}
		return $value;
	}
	
	/**
	 * @brief Public function to encode url parameters
	 *
	 * This function is used to encode path to file before output.
	 * Encoding is done according to RFC 3986 with one exception:
	 * Character '/' is preserved as is. 
	 *
	 * @param string $component part of URI to encode
	 * @return string 
	 */
	public static function encodePath($component) {
		$encoded = rawurlencode($component);
		$encoded = str_replace('%2F', '/', $encoded);
		return $encoded;
	}

	/**
	 * @brief Check if the htaccess file is working
	 * @return bool
	 * @description Check if the htaccess file is working by creating a test
	 * file in the data directory and trying to access via http
	 */
	public static function isHtAccessWorking() {
		// testdata
		$fileName = '/htaccesstest.txt';
		$testContent = 'testcontent';

		// creating a test file
		$testfile = OC_Config::getValue( "datadirectory", OC::$SERVERROOT."/data" ).'/'.$filename;

		if(file_exists($testfile)) {// already running this test, possible recursive call
			return false;
		}

		$fp = @fopen($testfile, 'w');
		@fwrite($fp, $testcontent);
		@fclose($fp);

		// accessing the file via http
		$url = OC_Helper::makeURLAbsolute(OC::$WEBROOT.'/data'.$filename);
		$fp = @fopen($url, 'r');
		$content=@fread($fp, 2048);
		@fclose($fp);

		// cleanup
		@unlink($testfile);

		// does it work ?
		if($content==$testcontent) {
			return false;
		} else {
			return true;
		}
	}

	/**
	 * @brief test if webDAV is working properly
	 * @return bool
	 * @description
	 * The basic assumption is that if the server returns 401/Not Authenticated for an unauthenticated PROPFIND
	 * the web server it self is setup properly.
	 *
	 * Why not an authenticated PROPFIND and other verbs?
	 *  - We don't have the password available
	 *  - We have no idea about other auth methods implemented (e.g. OAuth with Bearer header)
	 *
	 */
	public static function isWebDAVWorking() {
		if (!function_exists('curl_init')) {
			return true;
		}
		$settings = array(
			'baseUri' => OC_Helper::linkToRemote('webdav'),
		);

		// save the old timeout so that we can restore it later
		$oldTimeout = ini_get("default_socket_timeout");

		// use a 5 sec timeout for the check. Should be enough for local requests.
		ini_set("default_socket_timeout", 5);

		$client = new \Sabre_DAV_Client($settings);

		// for this self test we don't care if the ssl certificate is self signed and the peer cannot be verified.
		$client->setVerifyPeer(false);

		$return = true;
		try {
			// test PROPFIND
			$client->propfind('', array('{DAV:}resourcetype'));
		} catch (\Sabre_DAV_Exception_NotAuthenticated $e) {
			$return = true;
		} catch (\Exception $e) {
			OC_Log::write('core', 'isWebDAVWorking: NO - Reason: '.$e->getMessage(). ' ('.get_class($e).')', OC_Log::WARN);
			$return = false;
		}

		// restore the original timeout
		ini_set("default_socket_timeout", $oldTimeout);

		return $return;
	}

	/**
	 * Check if the setlocal call doesn't work. This can happen if the right
	 * local packages are not available on the server.
	 * @return bool
	 */
	public static function isSetLocaleWorking() {
		// setlocale test is pointless on Windows
		if (OC_Util::runningOnWindows() ) {
			return true;
		}

		$result = setlocale(LC_ALL, 'en_US.UTF-8', 'en_US.UTF8');
		if($result == false) {
			return false;
		}
		return true;
	}

	/**
	 * @brief Check if the PHP module fileinfo is loaded.
	 * @return bool
	 */
	public static function fileInfoLoaded() {
		return function_exists('finfo_open');
	}

	/**
	 * @brief Check if the ownCloud server can connect to the internet
	 * @return bool
	 */
	public static function isInternetConnectionWorking() {
		// in case there is no internet connection on purpose return false
		if (self::isInternetConnectionEnabled() === false) {
			return false;
		}

		// try to connect to owncloud.org to see if http connections to the internet are possible.
		$connected = @fsockopen("www.owncloud.org", 80);
		if ($connected) {
			fclose($connected);
			return true;
		} else {
			// second try in case one server is down
			$connected = @fsockopen("apps.owncloud.com", 80);
			if ($connected) {
				fclose($connected);
				return true;
			} else {
				return false;
			}
		}
	}
	
	/**
	 * @brief Check if the connection to the internet is disabled on purpose
	 * @return bool
	 */
	public static function isInternetConnectionEnabled(){
		return \OC_Config::getValue("has_internet_connection", true);
	}

	/**
	 * @brief clear all levels of output buffering
	 * @return void
	 */
	public static function obEnd(){
		while (ob_get_level()) {
			ob_end_clean();
		}
	}


	/**
	 * @brief Generates a cryptographical secure pseudorandom string
	 * @param Int with the length of the random string
	 * @return String
	 * Please also update secureRNGAvailable if you change something here
	 */
	public static function generateRandomBytes($length = 30) {
		// Try to use openssl_random_pseudo_bytes
		if (function_exists('openssl_random_pseudo_bytes')) {
			$pseudoByte = bin2hex(openssl_random_pseudo_bytes($length, $strong));
			if($strong == true) {
				return substr($pseudoByte, 0, $length); // Truncate it to match the length
			}
		}

		// Try to use /dev/urandom
		if (!self::runningOnWindows()) {
			$fp = @file_get_contents('/dev/urandom', false, null, 0, $length);
			if ($fp !== false) {
				$string = substr(bin2hex($fp), 0, $length);
				return $string;
			}
		}

		// Fallback to mt_rand()
		$characters = '0123456789';
		$characters .= 'abcdefghijklmnopqrstuvwxyz';
		$charactersLength = strlen($characters)-1;
		$pseudoByte = "";

		// Select some random characters
		for ($i = 0; $i < $length; $i++) {
			$pseudoByte .= $characters[mt_rand(0, $charactersLength)];
		}
		return $pseudoByte;
	}

	/**
	 * @brief Checks if a secure random number generator is available
	 * @return bool
	 */
	public static function secureRNGAvailable() {
		// Check openssl_random_pseudo_bytes
		if(function_exists('openssl_random_pseudo_bytes')) {
			openssl_random_pseudo_bytes(1, $strong);
			if($strong == true) {
				return true;
			}
		}

		// Check /dev/urandom
		if (!self::runningOnWindows()) {
			$fp = @file_get_contents('/dev/urandom', false, null, 0, 1);
			if ($fp !== false) {
				return true;
			}
		}

		return false;
	}

	/**
	 * @Brief Get file content via curl.
	 * @param string $url Url to get content
	 * @return string of the response or false on error
	 * This function get the content of a page via curl, if curl is enabled.
	 * If not, file_get_element is used.
	 */
	public static function getUrlContent($url){
		if (function_exists('curl_init')) {
			$curl = curl_init();

			curl_setopt($curl, CURLOPT_HEADER, 0);
			curl_setopt($curl, CURLOPT_RETURNTRANSFER, 1);
			curl_setopt($curl, CURLOPT_CONNECTTIMEOUT, 10);
			curl_setopt($curl, CURLOPT_URL, $url);
			curl_setopt($curl, CURLOPT_FOLLOWLOCATION, true);
			curl_setopt($curl, CURLOPT_MAXREDIRS, 10);

			curl_setopt($curl, CURLOPT_USERAGENT, "ownCloud Server Crawler");
			if(OC_Config::getValue('proxy', '') != '') {
				curl_setopt($curl, CURLOPT_PROXY, OC_Config::getValue('proxy'));
			}
			if(OC_Config::getValue('proxyuserpwd', '') != '') {
				curl_setopt($curl, CURLOPT_PROXYUSERPWD, OC_Config::getValue('proxyuserpwd'));
			}
			$data = curl_exec($curl);
			curl_close($curl);

		} else {
			$contextArray = null;

			if(OC_Config::getValue('proxy', '') != '') {
				$contextArray = array(
					'http' => array(
						'timeout' => 10,
						'proxy' => OC_Config::getValue('proxy')
					)
				);
			} else {
				$contextArray = array(
					'http' => array(
						'timeout' => 10
					)
				);
			}

			$ctx = stream_context_create(
				$contextArray
			);
			$data = @file_get_contents($url, 0, $ctx);

		}
		return $data;
	}

	/**
	 * @return bool - well are we running on windows or not
	 */
	public static function runningOnWindows() {
		return (substr(PHP_OS, 0, 3) === "WIN");
	}

	/**
	 * Handles the case that there may not be a theme, then check if a "default"
	 * theme exists and take that one
	 * @return string the theme
	 */
	public static function getTheme() {
		$theme = OC_Config::getValue("theme", '');

		if($theme === '') {
			if(is_dir(OC::$SERVERROOT . '/themes/default')) {
				$theme = 'default';
			}
		}

		return $theme;
	}

	/**
	 * @brief Clear the opcode cache if one exists
	 * This is necessary for writing to the config file
	 * in case the opcode cache doesn't revalidate files
	 * @return void
	 */
	public static function clearOpcodeCache() {
		// APC
		if (function_exists('apc_clear_cache')) {
			apc_clear_cache();
		}
		// Zend Opcache
		if (function_exists('accelerator_reset')) {
			accelerator_reset();
		}
		// XCache
		if (function_exists('xcache_clear_cache')) {
			xcache_clear_cache(XC_TYPE_VAR, 0);
		}
		// Opcache (PHP >= 5.5)
		if (function_exists('opcache_reset')) {
			opcache_reset();
		}
	}

	/**
	 * Normalize a unicode string
	 * @param string $value a not normalized string
	 * @return bool|string
	 */
	public static function normalizeUnicode($value) {
		if(class_exists('Patchwork\PHP\Shim\Normalizer')) {
			$normalizedValue = \Patchwork\PHP\Shim\Normalizer::normalize($value);
			if($normalizedValue === false) {
				\OC_Log::write( 'core', 'normalizing failed for "' . $value . '"', \OC_Log::WARN);
			} else {
				$value = $normalizedValue;
			}
		}

		return $value;
	}

	/**
	 * @return string
	 */
	public static function basename($file) {
		$file = rtrim($file, '/');
		$t = explode('/', $file);
		return array_pop($t);
	}
}<|MERGE_RESOLUTION|>--- conflicted
+++ resolved
@@ -52,13 +52,6 @@
 		}
 
 		if( $user != "" ) { //if we aren't logged in, there is no use to set up the filesystem
-<<<<<<< HEAD
-			$userDir = '/'.$user.'/files';
-			$userRoot = OC_User::getHome($user);
-			$userDirectory = $userRoot . '/files';
-			if( !is_dir( $userDirectory )) {
-				mkdir( $userDirectory, 0755, true );
-=======
 			$quota = self::getUserQuota($user);
 			if ($quota !== \OC\Files\SPACE_UNLIMITED) {
 				\OC\Files\Filesystem::addStorageWrapper(function($mountPoint, $storage) use ($quota, $user) {
@@ -69,20 +62,15 @@
 					}
 				});
 			}
-			$user_dir = '/'.$user.'/files';
-			$user_root = OC_User::getHome($user);
-			$userdirectory = $user_root . '/files';
-			if( !is_dir( $userdirectory )) {
-				mkdir( $userdirectory, 0755, true );
->>>>>>> de949b1c
+			$userDir = '/'.$user.'/files';
+			$userRoot = OC_User::getHome($user);
+			$userDirectory = $userRoot . '/files';
+			if( !is_dir( $userDirectory )) {
+				mkdir( $userDirectory, 0755, true );
 			}
 			//jail the user into his "home" directory
 			\OC\Files\Filesystem::init($user, $userDir);
 
-<<<<<<< HEAD
-			$quotaProxy = new OC_FileProxy_Quota();
-=======
->>>>>>> de949b1c
 			$fileOperationProxy = new OC_FileProxy_FileOperations();
 			OC_FileProxy::register($fileOperationProxy);
 
@@ -91,11 +79,6 @@
 		return true;
 	}
 
-<<<<<<< HEAD
-	/**
-	 * @return void
-	 */
-=======
 	public static function getUserQuota($user){
 		$userQuota = OC_Preferences::getValue($user, 'files', 'quota', 'default');
 		if($userQuota === 'default') {
@@ -108,7 +91,9 @@
 		}
 	}
 
->>>>>>> de949b1c
+	/**
+	 * @return void
+	 */
 	public static function tearDownFS() {
 		\OC\Files\Filesystem::tearDown();
 		self::$fsSetup=false;
