--- conflicted
+++ resolved
@@ -106,14 +106,8 @@
 	 * @return array
 	 */
 	public static function getVersion() {
-<<<<<<< HEAD
 		OC_Util::loadVersion();
 		return $_SESSION['OC_Version'];
-=======
-		// hint: We only can count up. Reset minor/patchlevel when
-		// updating major/minor version number.
-		return array(5, 80, 07);
->>>>>>> b58a464b
 	}
 
 	/**
