--- conflicted
+++ resolved
@@ -1,21 +1,6 @@
 <?php $TRANSLATIONS = array(
 "No category to add?" => "Nici o categorie de adăugat?",
 "This category already exists: " => "Această categorie deja există:",
-<<<<<<< HEAD
-"Settings" => "Configurări",
-"January" => "Ianuarie",
-"February" => "Februarie",
-"March" => "Martie",
-"April" => "Aprilie",
-"May" => "Mai",
-"June" => "Iunie",
-"July" => "Iulie",
-"August" => "August",
-"September" => "Septembrie",
-"October" => "Octombrie",
-"November" => "Noiembrie",
-"December" => "Decembrie",
-=======
 "No categories selected for deletion." => "Nici o categorie selectată pentru ștergere.",
 "Settings" => "Configurări",
 "seconds ago" => "secunde în urmă",
@@ -26,16 +11,11 @@
 "months ago" => "luni în urmă",
 "last year" => "ultimul an",
 "years ago" => "ani în urmă",
->>>>>>> d1c0f2a7
 "Choose" => "Alege",
 "Cancel" => "Anulare",
 "No" => "Nu",
 "Yes" => "Da",
 "Ok" => "Ok",
-<<<<<<< HEAD
-"No categories selected for deletion." => "Nici o categorie selectată pentru ștergere.",
-=======
->>>>>>> d1c0f2a7
 "Error" => "Eroare",
 "Error while sharing" => "Eroare la partajare",
 "Error while unsharing" => "Eroare la anularea partajării",
