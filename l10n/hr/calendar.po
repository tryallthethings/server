--- conflicted
+++ resolved
@@ -10,32 +10,16 @@
 msgstr ""
 "Project-Id-Version: ownCloud\n"
 "Report-Msgid-Bugs-To: http://bugs.owncloud.org/\n"
-<<<<<<< HEAD
-"POT-Creation-Date: 2012-06-06 00:12+0200\n"
-"PO-Revision-Date: 2012-06-05 22:14+0000\n"
-"Last-Translator: icewind <icewind1991@gmail.com>\n"
-"Language-Team: Croatian (http://www.transifex.net/projects/p/owncloud/language/hr/)\n"
-=======
 "POT-Creation-Date: 2012-08-11 02:02+0200\n"
 "PO-Revision-Date: 2012-08-11 00:02+0000\n"
 "Last-Translator: owncloud_robot <thomas.mueller@tmit.eu>\n"
 "Language-Team: Croatian (http://www.transifex.com/projects/p/owncloud/language/hr/)\n"
->>>>>>> 46d6fd15
 "MIME-Version: 1.0\n"
 "Content-Type: text/plain; charset=UTF-8\n"
 "Content-Transfer-Encoding: 8bit\n"
 "Language: hr\n"
 "Plural-Forms: nplurals=3; plural=n%10==1 && n%100!=11 ? 0 : n%10>=2 && n%10<=4 && (n%100<10 || n%100>=20) ? 1 : 2\n"
 
-<<<<<<< HEAD
-#: ajax/categories/rescan.php:28
-msgid "No calendars found."
-msgstr "Nisu pronađeni kalendari"
-
-#: ajax/categories/rescan.php:36
-msgid "No events found."
-msgstr "Događaj nije pronađen."
-=======
 #: ajax/cache/status.php:19
 msgid "Not all calendars are completely cached"
 msgstr ""
@@ -43,7 +27,6 @@
 #: ajax/cache/status.php:21
 msgid "Everything seems to be completely cached"
 msgstr ""
->>>>>>> 46d6fd15
 
 #: ajax/categories/rescan.php:29
 msgid "No calendars found."
@@ -87,105 +70,6 @@
 msgid "Invalid request"
 msgstr "Neispravan zahtjev"
 
-<<<<<<< HEAD
-#: appinfo/app.php:19 templates/calendar.php:15
-#: templates/part.eventform.php:33 templates/part.showevent.php:31
-#: templates/settings.php:12
-msgid "Calendar"
-msgstr "Kalendar"
-
-#: js/calendar.js:93
-msgid "Deletion failed"
-msgstr ""
-
-#: js/calendar.js:828
-msgid "ddd"
-msgstr ""
-
-#: js/calendar.js:829
-msgid "ddd M/d"
-msgstr ""
-
-#: js/calendar.js:830
-msgid "dddd M/d"
-msgstr ""
-
-#: js/calendar.js:833
-msgid "MMMM yyyy"
-msgstr ""
-
-#: js/calendar.js:835
-msgid "MMM d[ yyyy]{ '&#8212;'[ MMM] d yyyy}"
-msgstr "MMM d[ yyyy]{ '&#8212;'[ MMM] d yyyy}"
-
-#: js/calendar.js:837
-msgid "dddd, MMM d, yyyy"
-msgstr ""
-
-#: lib/app.php:125
-msgid "Birthday"
-msgstr "Rođendan"
-
-#: lib/app.php:126
-msgid "Business"
-msgstr "Poslovno"
-
-#: lib/app.php:127
-msgid "Call"
-msgstr "Poziv"
-
-#: lib/app.php:128
-msgid "Clients"
-msgstr "Klijenti"
-
-#: lib/app.php:129
-msgid "Deliverer"
-msgstr "Dostavljač"
-
-#: lib/app.php:130
-msgid "Holidays"
-msgstr "Praznici"
-
-#: lib/app.php:131
-msgid "Ideas"
-msgstr "Ideje"
-
-#: lib/app.php:132
-msgid "Journey"
-msgstr "Putovanje"
-
-#: lib/app.php:133
-msgid "Jubilee"
-msgstr "Obljetnica"
-
-#: lib/app.php:134
-msgid "Meeting"
-msgstr "Sastanak"
-
-#: lib/app.php:135
-msgid "Other"
-msgstr "Ostalo"
-
-#: lib/app.php:136
-msgid "Personal"
-msgstr "Osobno"
-
-#: lib/app.php:137
-msgid "Projects"
-msgstr "Projekti"
-
-#: lib/app.php:138
-msgid "Questions"
-msgstr "Pitanja"
-
-#: lib/app.php:139
-msgid "Work"
-msgstr "Posao"
-
-#: lib/app.php:380
-msgid "unnamed"
-msgstr "bezimeno"
-=======
 #: appinfo/app.php:35 templates/calendar.php:15
 #: templates/part.eventform.php:33 templates/part.showevent.php:33
 msgid "Calendar"
@@ -278,7 +162,6 @@
 #: lib/app.php:351 lib/app.php:361
 msgid "by"
 msgstr ""
->>>>>>> 46d6fd15
 
 #: lib/app.php:359 lib/app.php:399
 msgid "unnamed"
@@ -464,8 +347,6 @@
 #: lib/search.php:43
 msgid "Cal."
 msgstr "Kal."
-<<<<<<< HEAD
-=======
 
 #: templates/calendar.php:6
 msgid "Sun."
@@ -542,19 +423,11 @@
 #: templates/calendar.php:8
 msgid "Dec."
 msgstr ""
->>>>>>> 46d6fd15
 
 #: templates/calendar.php:11
 msgid "All day"
 msgstr "Cijeli dan"
 
-<<<<<<< HEAD
-#: templates/calendar.php:12 templates/part.choosecalendar.php:22
-msgid "New Calendar"
-msgstr "Novi kalendar"
-
-=======
->>>>>>> 46d6fd15
 #: templates/calendar.php:13
 msgid "Missing fields"
 msgstr "Nedostaju polja"
@@ -604,23 +477,9 @@
 msgid "Today"
 msgstr "Danas"
 
-<<<<<<< HEAD
-#: templates/calendar.php:49
-msgid "Calendars"
-msgstr "Kalendari"
-
-#: templates/calendar.php:67
-msgid "There was a fail, while parsing the file."
-msgstr "Pogreška pri čitanju datoteke."
-
-#: templates/part.choosecalendar.php:1
-msgid "Choose active calendars"
-msgstr "Odabir aktivnih kalendara"
-=======
 #: templates/calendar.php:46 templates/calendar.php:47
 msgid "Settings"
 msgstr ""
->>>>>>> 46d6fd15
 
 #: templates/part.choosecalendar.php:2
 msgid "Your calendars"
@@ -817,31 +676,14 @@
 #: templates/part.eventform.php:233 templates/part.showevent.php:228
 msgid "occurrences"
 msgstr "pojave"
-<<<<<<< HEAD
-=======
 
 #: templates/part.import.php:14
 msgid "create a new calendar"
 msgstr "stvori novi kalendar"
->>>>>>> 46d6fd15
 
 #: templates/part.import.php:17
 msgid "Import a calendar file"
 msgstr "Uvozite datoteku kalendara"
-<<<<<<< HEAD
-
-#: templates/part.import.php:6
-msgid "Please choose the calendar"
-msgstr "Odaberi kalendar"
-
-#: templates/part.import.php:10
-msgid "create a new calendar"
-msgstr "stvori novi kalendar"
-
-#: templates/part.import.php:15
-msgid "Name of new calendar"
-msgstr "Ime novog kalendara"
-=======
 
 #: templates/part.import.php:24
 msgid "Please choose a calendar"
@@ -860,25 +702,12 @@
 "A Calendar with this name already exists. If you continue anyhow, these "
 "calendars will be merged."
 msgstr ""
->>>>>>> 46d6fd15
 
 #: templates/part.import.php:47
 msgid "Import"
 msgstr "Uvoz"
 
-<<<<<<< HEAD
-#: templates/part.import.php:20
-msgid "Importing calendar"
-msgstr "Uvoz kalendara"
-
-#: templates/part.import.php:23
-msgid "Calendar imported successfully"
-msgstr "Kalendar je uspješno uvezen"
-
-#: templates/part.import.php:24
-=======
 #: templates/part.import.php:56
->>>>>>> 46d6fd15
 msgid "Close Dialog"
 msgstr "Zatvori dijalog"
 
@@ -893,13 +722,6 @@
 #: templates/part.showevent.php:23
 msgid "No categories selected"
 msgstr "Nema odabranih kategorija"
-<<<<<<< HEAD
-
-#: templates/part.showevent.php:25
-msgid "Select category"
-msgstr "Odabir kategorije"
-=======
->>>>>>> 46d6fd15
 
 #: templates/part.showevent.php:37
 msgid "of"
@@ -908,27 +730,18 @@
 #: templates/part.showevent.php:59 templates/part.showevent.php:67
 msgid "at"
 msgstr "na"
-<<<<<<< HEAD
-=======
 
 #: templates/settings.php:10
 msgid "General"
 msgstr ""
->>>>>>> 46d6fd15
 
 #: templates/settings.php:15
 msgid "Timezone"
 msgstr "Vremenska zona"
 
-<<<<<<< HEAD
-#: templates/settings.php:31
-msgid "Check always for changes of the timezone"
-msgstr "Provjerite uvijek za promjene vremenske zone"
-=======
 #: templates/settings.php:47
 msgid "Update timezone automatically"
 msgstr ""
->>>>>>> 46d6fd15
 
 #: templates/settings.php:52
 msgid "Time format"
@@ -942,15 +755,6 @@
 msgid "12h"
 msgstr "12h"
 
-<<<<<<< HEAD
-#: templates/settings.php:40
-msgid "First day of the week"
-msgstr "Prvi dan tjedna"
-
-#: templates/settings.php:49
-msgid "Calendar CalDAV syncing address:"
-msgstr "Adresa za CalDAV sinkronizaciju kalendara:"
-=======
 #: templates/settings.php:64
 msgid "Start week on"
 msgstr ""
@@ -986,7 +790,6 @@
 #: templates/settings.php:93
 msgid "Read only iCalendar link(s)"
 msgstr ""
->>>>>>> 46d6fd15
 
 #: templates/share.dropdown.php:20
 msgid "Users"
