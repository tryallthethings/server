--- conflicted
+++ resolved
@@ -1,9 +1,4 @@
 <?php $TRANSLATIONS = array(
-<<<<<<< HEAD
-"OpenID Changed" => "OpenID ditukar",
-"Invalid request" => "Permintaan tidak sah",
-"Language changed" => "Bahasa ditukar",
-=======
 "Email saved" => "Emel disimpan",
 "Invalid email" => "Emel tidak sah",
 "OpenID Changed" => "OpenID diubah",
@@ -13,7 +8,6 @@
 "Disable" => "Nyahaktif",
 "Enable" => "Aktif",
 "Saving..." => "Simpan...",
->>>>>>> 46d6fd15
 "__language_name__" => "_nama_bahasa_",
 "Security Warning" => "Amaran keselamatan",
 "Log" => "Log",
