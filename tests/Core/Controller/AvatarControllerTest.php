<?php
/**
 * SPDX-FileCopyrightText: 2016-2024 Nextcloud GmbH and Nextcloud contributors
 * SPDX-FileCopyrightText: 2016 ownCloud, Inc.
 * SPDX-License-Identifier: AGPL-3.0-only
 */

namespace OC\Core\Controller;

/**
 * Overwrite is_uploaded_file in the OC\Core\Controller namespace to allow
 * proper unit testing of the postAvatar call.
 */
function is_uploaded_file($filename) {
	return file_exists($filename);
}

namespace Tests\Core\Controller;

use OC\AppFramework\Utility\TimeFactory;
use OC\Core\Controller\AvatarController;
use OC\Core\Controller\GuestAvatarController;
use OCP\AppFramework\Http;
use OCP\Files\File;
use OCP\Files\IRootFolder;
use OCP\Files\NotFoundException;
use OCP\Files\NotPermittedException;
use OCP\Files\SimpleFS\ISimpleFile;
use OCP\IAvatar;
use OCP\IAvatarManager;
use OCP\ICache;
use OCP\IL10N;
use OCP\IRequest;
use OCP\IUser;
use OCP\IUserManager;
use Psr\Log\LoggerInterface;

/**
 * Class AvatarControllerTest
 *
 * @package OC\Core\Controller
 */
class AvatarControllerTest extends \Test\TestCase {
	/** @var AvatarController */
	private $avatarController;
	/** @var GuestAvatarController */
	private $guestAvatarController;

	/** @var IAvatar|\PHPUnit\Framework\MockObject\MockObject */
	private $avatarMock;
	/** @var IUser|\PHPUnit\Framework\MockObject\MockObject */
	private $userMock;
	/** @var ISimpleFile|\PHPUnit\Framework\MockObject\MockObject */
	private $avatarFile;
	/** @var IAvatarManager|\PHPUnit\Framework\MockObject\MockObject */
	private $avatarManager;
	/** @var ICache|\PHPUnit\Framework\MockObject\MockObject */
	private $cache;
	/** @var IL10N|\PHPUnit\Framework\MockObject\MockObject */
	private $l;
	/** @var IUserManager|\PHPUnit\Framework\MockObject\MockObject */
	private $userManager;
	/** @var IRootFolder|\PHPUnit\Framework\MockObject\MockObject */
	private $rootFolder;
	/** @var LoggerInterface|\PHPUnit\Framework\MockObject\MockObject */
	private $logger;
	/** @var IRequest|\PHPUnit\Framework\MockObject\MockObject */
	private $request;
	/** @var TimeFactory|\PHPUnit\Framework\MockObject\MockObject */
	private $timeFactory;

	protected function setUp(): void {
		parent::setUp();

		$this->avatarManager = $this->getMockBuilder(\OCP\IAvatarManager::class)->getMock();
		$this->cache = $this->getMockBuilder(\OCP\ICache::class)
			->disableOriginalConstructor()->getMock();
		$this->l = $this->getMockBuilder(IL10N::class)->getMock();
		$this->l->method('t')->willReturnArgument(0);
		$this->userManager = $this->getMockBuilder(IUserManager::class)->getMock();
		$this->request = $this->getMockBuilder(IRequest::class)->getMock();
		$this->rootFolder = $this->getMockBuilder(\OCP\Files\IRootFolder::class)->getMock();
		$this->logger = $this->getMockBuilder(LoggerInterface::class)->getMock();
		$this->timeFactory = $this->getMockBuilder(\OC\AppFramework\Utility\TimeFactory::class)->getMock();

		$this->avatarMock = $this->getMockBuilder(\OCP\IAvatar::class)->getMock();
		$this->userMock = $this->getMockBuilder(IUser::class)->getMock();

		$this->guestAvatarController = new GuestAvatarController(
			'core',
			$this->request,
			$this->avatarManager,
			$this->logger
		);

		$this->avatarController = new AvatarController(
			'core',
			$this->request,
			$this->avatarManager,
			$this->cache,
			$this->l,
			$this->userManager,
			$this->rootFolder,
			$this->logger,
			'userid',
			$this->timeFactory,
			$this->guestAvatarController,
		);

		// Configure userMock
		$this->userMock->method('getDisplayName')->willReturn('displayName');
		$this->userMock->method('getUID')->willReturn('userId');
		$this->userManager->method('get')
			->willReturnMap([['userId', $this->userMock]]);

		$this->avatarFile = $this->getMockBuilder(ISimpleFile::class)->getMock();
		$this->avatarFile->method('getContent')->willReturn('image data');
		$this->avatarFile->method('getMimeType')->willReturn('image type');
		$this->avatarFile->method('getEtag')->willReturn('my etag');
		$this->avatarFile->method('getName')->willReturn('my name');
		$this->avatarFile->method('getMTime')->willReturn(42);
	}

	protected function tearDown(): void {
		parent::tearDown();
	}

	/**
	 * Fetch an avatar if a user has no avatar
	 */
	public function testGetAvatarNoAvatar(): void {
		$this->avatarManager->method('getAvatar')->willReturn($this->avatarMock);
		$this->avatarMock->method('getFile')->will($this->throwException(new NotFoundException()));
		$response = $this->avatarController->getAvatar('userId', 32);

		//Comment out until JS is fixed
		$this->assertEquals(Http::STATUS_NOT_FOUND, $response->getStatus());
	}

	/**
	 * Fetch the user's avatar
	 */
	public function testGetAvatar(): void {
		$this->avatarMock->method('getFile')->willReturn($this->avatarFile);
		$this->avatarManager->method('getAvatar')->with('userId')->willReturn($this->avatarMock);
		$this->avatarMock->expects($this->once())
			->method('isCustomAvatar')
			->willReturn(true);

		$response = $this->avatarController->getAvatar('userId', 32);

		$this->assertEquals(Http::STATUS_OK, $response->getStatus());
		$this->assertArrayHasKey('Content-Type', $response->getHeaders());
		$this->assertEquals('image type', $response->getHeaders()['Content-Type']);
		$this->assertArrayHasKey('X-NC-IsCustomAvatar', $response->getHeaders());
		$this->assertEquals('1', $response->getHeaders()['X-NC-IsCustomAvatar']);

		$this->assertEquals('my etag', $response->getETag());
	}

	/**
	 * Fetch the user's avatar
	 */
	public function testGetGeneratedAvatar(): void {
		$this->avatarMock->method('getFile')->willReturn($this->avatarFile);
		$this->avatarManager->method('getAvatar')->with('userId')->willReturn($this->avatarMock);

		$response = $this->avatarController->getAvatar('userId', 32);

		$this->assertEquals(Http::STATUS_OK, $response->getStatus());
		$this->assertArrayHasKey('Content-Type', $response->getHeaders());
		$this->assertEquals('image type', $response->getHeaders()['Content-Type']);
		$this->assertArrayHasKey('X-NC-IsCustomAvatar', $response->getHeaders());
		$this->assertEquals('0', $response->getHeaders()['X-NC-IsCustomAvatar']);

		$this->assertEquals('my etag', $response->getETag());
	}

	/**
	 * Fetch the avatar of a non-existing user
	 */
	public function testGetAvatarNoUser(): void {
		$this->avatarManager
			->method('getAvatar')
			->with('userDoesNotExist')
			->will($this->throwException(new \Exception('user does not exist')));

		$response = $this->avatarController->getAvatar('userDoesNotExist', 32);

		//Comment out until JS is fixed
		$this->assertEquals(Http::STATUS_NOT_FOUND, $response->getStatus());
	}

	public function testGetAvatarSize64(): void {
		$this->avatarMock->expects($this->once())
			->method('getFile')
			->with($this->equalTo(64))
			->willReturn($this->avatarFile);

		$this->avatarManager->method('getAvatar')->willReturn($this->avatarMock);

		$this->logger->expects($this->never())
			->method('debug');

		$this->avatarController->getAvatar('userId', 64);
	}

	public function testGetAvatarSize512(): void {
		$this->avatarMock->expects($this->once())
			->method('getFile')
			->with($this->equalTo(512))
			->willReturn($this->avatarFile);

		$this->avatarManager->method('getAvatar')->willReturn($this->avatarMock);

		$this->logger->expects($this->never())
			->method('debug');

		$this->avatarController->getAvatar('userId', 512);
	}

	/**
	 * Small sizes return 64 and generate a log
	 */
	public function testGetAvatarSizeTooSmall(): void {
		$this->avatarMock->expects($this->once())
			->method('getFile')
			->with($this->equalTo(64))
			->willReturn($this->avatarFile);

		$this->avatarManager->method('getAvatar')->willReturn($this->avatarMock);

		$this->logger->expects($this->once())
			->method('debug')
			->with('Avatar requested in deprecated size 32');

		$this->avatarController->getAvatar('userId', 32);
	}

	/**
	 * Avatars between 64 and 512 are upgraded to 512
	 */
	public function testGetAvatarSizeBetween(): void {
		$this->avatarMock->expects($this->once())
			->method('getFile')
			->with($this->equalTo(512))
			->willReturn($this->avatarFile);

		$this->avatarManager->method('getAvatar')->willReturn($this->avatarMock);

		$this->logger->expects($this->once())
			->method('debug')
			->with('Avatar requested in deprecated size 65');

		$this->avatarController->getAvatar('userId', 65);
	}

	/**
	 * We do not support avatars larger than 512
	 */
	public function testGetAvatarSizeTooBig(): void {
		$this->avatarMock->expects($this->once())
			->method('getFile')
			->with($this->equalTo(512))
			->willReturn($this->avatarFile);

		$this->avatarManager->method('getAvatar')->willReturn($this->avatarMock);

		$this->logger->expects($this->once())
			->method('debug')
			->with('Avatar requested in deprecated size 513');

		$this->avatarController->getAvatar('userId', 513);
	}

	/**
	 * Remove an avatar
	 */
	public function testDeleteAvatar(): void {
		$this->avatarManager->method('getAvatar')->willReturn($this->avatarMock);

		$response = $this->avatarController->deleteAvatar();
		$this->assertEquals(Http::STATUS_OK, $response->getStatus());
	}

	/**
	 * Test what happens if the removing of the avatar fails
	 */
	public function testDeleteAvatarException(): void {
		$this->avatarMock->method('remove')->will($this->throwException(new \Exception('foo')));
		$this->avatarManager->method('getAvatar')->willReturn($this->avatarMock);

		$this->logger->expects($this->once())
			->method('error')
			->with('foo', ['exception' => new \Exception('foo'), 'app' => 'core']);
		$expectedResponse = new Http\JSONResponse(['data' => ['message' => 'An error occurred. Please contact your admin.']], Http::STATUS_BAD_REQUEST);
		$this->assertEquals($expectedResponse, $this->avatarController->deleteAvatar());
	}

	/**
	 * Trying to get a tmp avatar when it is not available. 404
	 */
	public function testTmpAvatarNoTmp(): void {
		$response = $this->avatarController->getTmpAvatar();
		$this->assertEquals(Http::STATUS_NOT_FOUND, $response->getStatus());
	}

	/**
	 * Fetch tmp avatar
	 */
	public function testTmpAvatarValid(): void {
		$this->cache->method('get')->willReturn(file_get_contents(\OC::$SERVERROOT.'/tests/data/testimage.jpg'));

		$response = $this->avatarController->getTmpAvatar();
		$this->assertEquals(Http::STATUS_OK, $response->getStatus());
	}


	/**
	 * When trying to post a new avatar a path or image should be posted.
	 */
	public function testPostAvatarNoPathOrImage(): void {
		$response = $this->avatarController->postAvatar(null);

		$this->assertEquals(Http::STATUS_BAD_REQUEST, $response->getStatus());
	}

	/**
	 * Test a correct post of an avatar using POST
	 */
	public function testPostAvatarFile(): void {
		//Create temp file
		$fileName = tempnam('', 'avatarTest');
		$copyRes = copy(\OC::$SERVERROOT.'/tests/data/testimage.jpg', $fileName);
		$this->assertTrue($copyRes);

		//Create file in cache
		$this->cache->method('get')->willReturn(file_get_contents(\OC::$SERVERROOT.'/tests/data/testimage.jpg'));

		//Create request return
		$reqRet = ['error' => [0], 'tmp_name' => [$fileName], 'size' => [filesize(\OC::$SERVERROOT.'/tests/data/testimage.jpg')]];
		$this->request->method('getUploadedFile')->willReturn($reqRet);

		$response = $this->avatarController->postAvatar(null);

		//On correct upload always respond with the notsquare message
		$this->assertEquals('notsquare', $response->getData()['data']);

		//File should be deleted
		$this->assertFalse(file_exists($fileName));
	}

	/**
	 * Test invalid post os an avatar using POST
	 */
	public function testPostAvatarInvalidFile(): void {
		//Create request return
		$reqRet = ['error' => [1], 'tmp_name' => ['foo']];
		$this->request->method('getUploadedFile')->willReturn($reqRet);

		$response = $this->avatarController->postAvatar(null);

		$this->assertEquals(Http::STATUS_BAD_REQUEST, $response->getStatus());
	}

	/**
	 * Check what happens when we upload a GIF
	 */
	public function testPostAvatarFileGif(): void {
		//Create temp file
		$fileName = tempnam('', 'avatarTest');
		$copyRes = copy(\OC::$SERVERROOT.'/tests/data/testimage.gif', $fileName);
		$this->assertTrue($copyRes);

		//Create file in cache
		$this->cache->method('get')->willReturn(file_get_contents(\OC::$SERVERROOT.'/tests/data/testimage.gif'));

		//Create request return
		$reqRet = ['error' => [0], 'tmp_name' => [$fileName], 'size' => [filesize(\OC::$SERVERROOT.'/tests/data/testimage.gif')]];
		$this->request->method('getUploadedFile')->willReturn($reqRet);

		$response = $this->avatarController->postAvatar(null);

		$this->assertEquals('Unknown filetype', $response->getData()['data']['message']);

		//File should be deleted
		$this->assertFalse(file_exists($fileName));
	}

	/**
	 * Test posting avatar from existing file
	 */
	public function testPostAvatarFromFile(): void {
		//Mock node API call
		$file = $this->getMockBuilder(\OCP\Files\File::class)
			->disableOriginalConstructor()->getMock();
		$file->expects($this->once())
			->method('getContent')
			->willReturn(file_get_contents(\OC::$SERVERROOT.'/tests/data/testimage.jpg'));
		$file->expects($this->once())
			->method('getMimeType')
			->willReturn('image/jpeg');
		$userFolder = $this->getMockBuilder(\OCP\Files\Folder::class)->getMock();
		$this->rootFolder->method('getUserFolder')->with('userid')->willReturn($userFolder);
		$userFolder->method('get')->willReturn($file);

		//Create request return
		$response = $this->avatarController->postAvatar('avatar.jpg');

		//On correct upload always respond with the notsquare message
		$this->assertEquals('notsquare', $response->getData()['data']);
	}

	/**
	 * Test posting avatar from existing folder
	 */
<<<<<<< HEAD
	public function testPostAvatarFromNoFile() {
		$file = $this->getMockBuilder(\OCP\Files\Node::class)->getMock();
		$userFolder = $this->getMockBuilder(\OCP\Files\Folder::class)->getMock();
=======
	public function testPostAvatarFromNoFile(): void {
		$file = $this->getMockBuilder('OCP\Files\Node')->getMock();
		$userFolder = $this->getMockBuilder('OCP\Files\Folder')->getMock();
>>>>>>> 0a7b4b59
		$this->rootFolder->method('getUserFolder')->with('userid')->willReturn($userFolder);
		$userFolder
			->method('get')
			->with('folder')
			->willReturn($file);

		//Create request return
		$response = $this->avatarController->postAvatar('folder');

		//On correct upload always respond with the notsquare message
		$this->assertEquals(['data' => ['message' => 'Please select a file.']], $response->getData());
	}

<<<<<<< HEAD
	public function testPostAvatarInvalidType() {
		$file = $this->getMockBuilder(\OCP\Files\File::class)
=======
	public function testPostAvatarInvalidType(): void {
		$file = $this->getMockBuilder('OCP\Files\File')
>>>>>>> 0a7b4b59
			->disableOriginalConstructor()->getMock();
		$file->expects($this->never())
			->method('getContent');
		$file->expects($this->exactly(2))
			->method('getMimeType')
			->willReturn('text/plain');
		$userFolder = $this->getMockBuilder(\OCP\Files\Folder::class)->getMock();
		$this->rootFolder->method('getUserFolder')->with('userid')->willReturn($userFolder);
		$userFolder->method('get')->willReturn($file);

		$expectedResponse = new Http\JSONResponse(['data' => ['message' => 'The selected file is not an image.']], Http::STATUS_BAD_REQUEST);
		$this->assertEquals($expectedResponse, $this->avatarController->postAvatar('avatar.jpg'));
	}

<<<<<<< HEAD
	public function testPostAvatarNotPermittedException() {
		$file = $this->getMockBuilder(\OCP\Files\File::class)
=======
	public function testPostAvatarNotPermittedException(): void {
		$file = $this->getMockBuilder('OCP\Files\File')
>>>>>>> 0a7b4b59
			->disableOriginalConstructor()->getMock();
		$file->expects($this->once())
			->method('getContent')
			->willThrowException(new NotPermittedException());
		$file->expects($this->once())
			->method('getMimeType')
			->willReturn('image/jpeg');
		$userFolder = $this->getMockBuilder(\OCP\Files\Folder::class)->getMock();
		$this->rootFolder->method('getUserFolder')->with('userid')->willReturn($userFolder);
		$userFolder->method('get')->willReturn($file);

		$expectedResponse = new Http\JSONResponse(['data' => ['message' => 'The selected file cannot be read.']], Http::STATUS_BAD_REQUEST);
		$this->assertEquals($expectedResponse, $this->avatarController->postAvatar('avatar.jpg'));
	}

	/**
	 * Test what happens if the upload of the avatar fails
	 */
	public function testPostAvatarException(): void {
		$this->cache->expects($this->once())
			->method('set')
			->will($this->throwException(new \Exception('foo')));
		$file = $this->getMockBuilder(\OCP\Files\File::class)
			->disableOriginalConstructor()->getMock();
		$file->expects($this->once())
			->method('getContent')
			->willReturn(file_get_contents(\OC::$SERVERROOT.'/tests/data/testimage.jpg'));
		$file->expects($this->once())
			->method('getMimeType')
			->willReturn('image/jpeg');
		$userFolder = $this->getMockBuilder(\OCP\Files\Folder::class)->getMock();
		$this->rootFolder->method('getUserFolder')->with('userid')->willReturn($userFolder);
		$userFolder->method('get')->willReturn($file);

		$this->logger->expects($this->once())
			->method('error')
			->with('foo', ['exception' => new \Exception('foo'), 'app' => 'core']);
		$expectedResponse = new Http\JSONResponse(['data' => ['message' => 'An error occurred. Please contact your admin.']], Http::STATUS_OK);
		$this->assertEquals($expectedResponse, $this->avatarController->postAvatar('avatar.jpg'));
	}


	/**
	 * Test invalid crop argument
	 */
	public function testPostCroppedAvatarInvalidCrop(): void {
		$response = $this->avatarController->postCroppedAvatar([]);

		$this->assertEquals(Http::STATUS_BAD_REQUEST, $response->getStatus());
	}

	/**
	 * Test no tmp avatar to crop
	 */
	public function testPostCroppedAvatarNoTmpAvatar(): void {
		$response = $this->avatarController->postCroppedAvatar(['x' => 0, 'y' => 0, 'w' => 10, 'h' => 10]);

		$this->assertEquals(Http::STATUS_BAD_REQUEST, $response->getStatus());
	}

	/**
	 * Test with non square crop
	 */
	public function testPostCroppedAvatarNoSquareCrop(): void {
		$this->cache->method('get')->willReturn(file_get_contents(\OC::$SERVERROOT.'/tests/data/testimage.jpg'));

		$this->avatarMock->method('set')->will($this->throwException(new \OC\NotSquareException));
		$this->avatarManager->method('getAvatar')->willReturn($this->avatarMock);
		$response = $this->avatarController->postCroppedAvatar(['x' => 0, 'y' => 0, 'w' => 10, 'h' => 11]);

		$this->assertEquals(Http::STATUS_BAD_REQUEST, $response->getStatus());
	}

	/**
	 * Check for proper reply on proper crop argument
	 */
	public function testPostCroppedAvatarValidCrop(): void {
		$this->cache->method('get')->willReturn(file_get_contents(\OC::$SERVERROOT.'/tests/data/testimage.jpg'));
		$this->avatarManager->method('getAvatar')->willReturn($this->avatarMock);
		$response = $this->avatarController->postCroppedAvatar(['x' => 0, 'y' => 0, 'w' => 10, 'h' => 10]);

		$this->assertEquals(Http::STATUS_OK, $response->getStatus());
		$this->assertEquals('success', $response->getData()['status']);
	}

	/**
	 * Test what happens if the cropping of the avatar fails
	 */
	public function testPostCroppedAvatarException(): void {
		$this->cache->method('get')->willReturn(file_get_contents(\OC::$SERVERROOT.'/tests/data/testimage.jpg'));

		$this->avatarMock->method('set')->will($this->throwException(new \Exception('foo')));
		$this->avatarManager->method('getAvatar')->willReturn($this->avatarMock);

		$this->logger->expects($this->once())
			->method('error')
			->with('foo', ['exception' => new \Exception('foo'), 'app' => 'core']);
		$expectedResponse = new Http\JSONResponse(['data' => ['message' => 'An error occurred. Please contact your admin.']], Http::STATUS_BAD_REQUEST);
		$this->assertEquals($expectedResponse, $this->avatarController->postCroppedAvatar(['x' => 0, 'y' => 0, 'w' => 10, 'h' => 11]));
	}


	/**
	 * Check for proper reply on proper crop argument
	 */
	public function testFileTooBig(): void {
		$fileName = \OC::$SERVERROOT.'/tests/data/testimage.jpg';
		//Create request return
		$reqRet = ['error' => [0], 'tmp_name' => [$fileName], 'size' => [21 * 1024 * 1024]];
		$this->request->method('getUploadedFile')->willReturn($reqRet);

		$response = $this->avatarController->postAvatar(null);

		$this->assertEquals('File is too big', $response->getData()['data']['message']);
	}
}<|MERGE_RESOLUTION|>--- conflicted
+++ resolved
@@ -1,582 +1,566 @@
-<?php
-/**
- * SPDX-FileCopyrightText: 2016-2024 Nextcloud GmbH and Nextcloud contributors
- * SPDX-FileCopyrightText: 2016 ownCloud, Inc.
- * SPDX-License-Identifier: AGPL-3.0-only
- */
-
-namespace OC\Core\Controller;
-
-/**
- * Overwrite is_uploaded_file in the OC\Core\Controller namespace to allow
- * proper unit testing of the postAvatar call.
- */
-function is_uploaded_file($filename) {
-	return file_exists($filename);
-}
-
-namespace Tests\Core\Controller;
-
-use OC\AppFramework\Utility\TimeFactory;
-use OC\Core\Controller\AvatarController;
-use OC\Core\Controller\GuestAvatarController;
-use OCP\AppFramework\Http;
-use OCP\Files\File;
-use OCP\Files\IRootFolder;
-use OCP\Files\NotFoundException;
-use OCP\Files\NotPermittedException;
-use OCP\Files\SimpleFS\ISimpleFile;
-use OCP\IAvatar;
-use OCP\IAvatarManager;
-use OCP\ICache;
-use OCP\IL10N;
-use OCP\IRequest;
-use OCP\IUser;
-use OCP\IUserManager;
-use Psr\Log\LoggerInterface;
-
-/**
- * Class AvatarControllerTest
- *
- * @package OC\Core\Controller
- */
-class AvatarControllerTest extends \Test\TestCase {
-	/** @var AvatarController */
-	private $avatarController;
-	/** @var GuestAvatarController */
-	private $guestAvatarController;
-
-	/** @var IAvatar|\PHPUnit\Framework\MockObject\MockObject */
-	private $avatarMock;
-	/** @var IUser|\PHPUnit\Framework\MockObject\MockObject */
-	private $userMock;
-	/** @var ISimpleFile|\PHPUnit\Framework\MockObject\MockObject */
-	private $avatarFile;
-	/** @var IAvatarManager|\PHPUnit\Framework\MockObject\MockObject */
-	private $avatarManager;
-	/** @var ICache|\PHPUnit\Framework\MockObject\MockObject */
-	private $cache;
-	/** @var IL10N|\PHPUnit\Framework\MockObject\MockObject */
-	private $l;
-	/** @var IUserManager|\PHPUnit\Framework\MockObject\MockObject */
-	private $userManager;
-	/** @var IRootFolder|\PHPUnit\Framework\MockObject\MockObject */
-	private $rootFolder;
-	/** @var LoggerInterface|\PHPUnit\Framework\MockObject\MockObject */
-	private $logger;
-	/** @var IRequest|\PHPUnit\Framework\MockObject\MockObject */
-	private $request;
-	/** @var TimeFactory|\PHPUnit\Framework\MockObject\MockObject */
-	private $timeFactory;
-
-	protected function setUp(): void {
-		parent::setUp();
-
-		$this->avatarManager = $this->getMockBuilder(\OCP\IAvatarManager::class)->getMock();
-		$this->cache = $this->getMockBuilder(\OCP\ICache::class)
-			->disableOriginalConstructor()->getMock();
-		$this->l = $this->getMockBuilder(IL10N::class)->getMock();
-		$this->l->method('t')->willReturnArgument(0);
-		$this->userManager = $this->getMockBuilder(IUserManager::class)->getMock();
-		$this->request = $this->getMockBuilder(IRequest::class)->getMock();
-		$this->rootFolder = $this->getMockBuilder(\OCP\Files\IRootFolder::class)->getMock();
-		$this->logger = $this->getMockBuilder(LoggerInterface::class)->getMock();
-		$this->timeFactory = $this->getMockBuilder(\OC\AppFramework\Utility\TimeFactory::class)->getMock();
-
-		$this->avatarMock = $this->getMockBuilder(\OCP\IAvatar::class)->getMock();
-		$this->userMock = $this->getMockBuilder(IUser::class)->getMock();
-
-		$this->guestAvatarController = new GuestAvatarController(
-			'core',
-			$this->request,
-			$this->avatarManager,
-			$this->logger
-		);
-
-		$this->avatarController = new AvatarController(
-			'core',
-			$this->request,
-			$this->avatarManager,
-			$this->cache,
-			$this->l,
-			$this->userManager,
-			$this->rootFolder,
-			$this->logger,
-			'userid',
-			$this->timeFactory,
-			$this->guestAvatarController,
-		);
-
-		// Configure userMock
-		$this->userMock->method('getDisplayName')->willReturn('displayName');
-		$this->userMock->method('getUID')->willReturn('userId');
-		$this->userManager->method('get')
-			->willReturnMap([['userId', $this->userMock]]);
-
-		$this->avatarFile = $this->getMockBuilder(ISimpleFile::class)->getMock();
-		$this->avatarFile->method('getContent')->willReturn('image data');
-		$this->avatarFile->method('getMimeType')->willReturn('image type');
-		$this->avatarFile->method('getEtag')->willReturn('my etag');
-		$this->avatarFile->method('getName')->willReturn('my name');
-		$this->avatarFile->method('getMTime')->willReturn(42);
-	}
-
-	protected function tearDown(): void {
-		parent::tearDown();
-	}
-
-	/**
-	 * Fetch an avatar if a user has no avatar
-	 */
-	public function testGetAvatarNoAvatar(): void {
-		$this->avatarManager->method('getAvatar')->willReturn($this->avatarMock);
-		$this->avatarMock->method('getFile')->will($this->throwException(new NotFoundException()));
-		$response = $this->avatarController->getAvatar('userId', 32);
-
-		//Comment out until JS is fixed
-		$this->assertEquals(Http::STATUS_NOT_FOUND, $response->getStatus());
-	}
-
-	/**
-	 * Fetch the user's avatar
-	 */
-	public function testGetAvatar(): void {
-		$this->avatarMock->method('getFile')->willReturn($this->avatarFile);
-		$this->avatarManager->method('getAvatar')->with('userId')->willReturn($this->avatarMock);
-		$this->avatarMock->expects($this->once())
-			->method('isCustomAvatar')
-			->willReturn(true);
-
-		$response = $this->avatarController->getAvatar('userId', 32);
-
-		$this->assertEquals(Http::STATUS_OK, $response->getStatus());
-		$this->assertArrayHasKey('Content-Type', $response->getHeaders());
-		$this->assertEquals('image type', $response->getHeaders()['Content-Type']);
-		$this->assertArrayHasKey('X-NC-IsCustomAvatar', $response->getHeaders());
-		$this->assertEquals('1', $response->getHeaders()['X-NC-IsCustomAvatar']);
-
-		$this->assertEquals('my etag', $response->getETag());
-	}
-
-	/**
-	 * Fetch the user's avatar
-	 */
-	public function testGetGeneratedAvatar(): void {
-		$this->avatarMock->method('getFile')->willReturn($this->avatarFile);
-		$this->avatarManager->method('getAvatar')->with('userId')->willReturn($this->avatarMock);
-
-		$response = $this->avatarController->getAvatar('userId', 32);
-
-		$this->assertEquals(Http::STATUS_OK, $response->getStatus());
-		$this->assertArrayHasKey('Content-Type', $response->getHeaders());
-		$this->assertEquals('image type', $response->getHeaders()['Content-Type']);
-		$this->assertArrayHasKey('X-NC-IsCustomAvatar', $response->getHeaders());
-		$this->assertEquals('0', $response->getHeaders()['X-NC-IsCustomAvatar']);
-
-		$this->assertEquals('my etag', $response->getETag());
-	}
-
-	/**
-	 * Fetch the avatar of a non-existing user
-	 */
-	public function testGetAvatarNoUser(): void {
-		$this->avatarManager
-			->method('getAvatar')
-			->with('userDoesNotExist')
-			->will($this->throwException(new \Exception('user does not exist')));
-
-		$response = $this->avatarController->getAvatar('userDoesNotExist', 32);
-
-		//Comment out until JS is fixed
-		$this->assertEquals(Http::STATUS_NOT_FOUND, $response->getStatus());
-	}
-
-	public function testGetAvatarSize64(): void {
-		$this->avatarMock->expects($this->once())
-			->method('getFile')
-			->with($this->equalTo(64))
-			->willReturn($this->avatarFile);
-
-		$this->avatarManager->method('getAvatar')->willReturn($this->avatarMock);
-
-		$this->logger->expects($this->never())
-			->method('debug');
-
-		$this->avatarController->getAvatar('userId', 64);
-	}
-
-	public function testGetAvatarSize512(): void {
-		$this->avatarMock->expects($this->once())
-			->method('getFile')
-			->with($this->equalTo(512))
-			->willReturn($this->avatarFile);
-
-		$this->avatarManager->method('getAvatar')->willReturn($this->avatarMock);
-
-		$this->logger->expects($this->never())
-			->method('debug');
-
-		$this->avatarController->getAvatar('userId', 512);
-	}
-
-	/**
-	 * Small sizes return 64 and generate a log
-	 */
-	public function testGetAvatarSizeTooSmall(): void {
-		$this->avatarMock->expects($this->once())
-			->method('getFile')
-			->with($this->equalTo(64))
-			->willReturn($this->avatarFile);
-
-		$this->avatarManager->method('getAvatar')->willReturn($this->avatarMock);
-
-		$this->logger->expects($this->once())
-			->method('debug')
-			->with('Avatar requested in deprecated size 32');
-
-		$this->avatarController->getAvatar('userId', 32);
-	}
-
-	/**
-	 * Avatars between 64 and 512 are upgraded to 512
-	 */
-	public function testGetAvatarSizeBetween(): void {
-		$this->avatarMock->expects($this->once())
-			->method('getFile')
-			->with($this->equalTo(512))
-			->willReturn($this->avatarFile);
-
-		$this->avatarManager->method('getAvatar')->willReturn($this->avatarMock);
-
-		$this->logger->expects($this->once())
-			->method('debug')
-			->with('Avatar requested in deprecated size 65');
-
-		$this->avatarController->getAvatar('userId', 65);
-	}
-
-	/**
-	 * We do not support avatars larger than 512
-	 */
-	public function testGetAvatarSizeTooBig(): void {
-		$this->avatarMock->expects($this->once())
-			->method('getFile')
-			->with($this->equalTo(512))
-			->willReturn($this->avatarFile);
-
-		$this->avatarManager->method('getAvatar')->willReturn($this->avatarMock);
-
-		$this->logger->expects($this->once())
-			->method('debug')
-			->with('Avatar requested in deprecated size 513');
-
-		$this->avatarController->getAvatar('userId', 513);
-	}
-
-	/**
-	 * Remove an avatar
-	 */
-	public function testDeleteAvatar(): void {
-		$this->avatarManager->method('getAvatar')->willReturn($this->avatarMock);
-
-		$response = $this->avatarController->deleteAvatar();
-		$this->assertEquals(Http::STATUS_OK, $response->getStatus());
-	}
-
-	/**
-	 * Test what happens if the removing of the avatar fails
-	 */
-	public function testDeleteAvatarException(): void {
-		$this->avatarMock->method('remove')->will($this->throwException(new \Exception('foo')));
-		$this->avatarManager->method('getAvatar')->willReturn($this->avatarMock);
-
-		$this->logger->expects($this->once())
-			->method('error')
-			->with('foo', ['exception' => new \Exception('foo'), 'app' => 'core']);
-		$expectedResponse = new Http\JSONResponse(['data' => ['message' => 'An error occurred. Please contact your admin.']], Http::STATUS_BAD_REQUEST);
-		$this->assertEquals($expectedResponse, $this->avatarController->deleteAvatar());
-	}
-
-	/**
-	 * Trying to get a tmp avatar when it is not available. 404
-	 */
-	public function testTmpAvatarNoTmp(): void {
-		$response = $this->avatarController->getTmpAvatar();
-		$this->assertEquals(Http::STATUS_NOT_FOUND, $response->getStatus());
-	}
-
-	/**
-	 * Fetch tmp avatar
-	 */
-	public function testTmpAvatarValid(): void {
-		$this->cache->method('get')->willReturn(file_get_contents(\OC::$SERVERROOT.'/tests/data/testimage.jpg'));
-
-		$response = $this->avatarController->getTmpAvatar();
-		$this->assertEquals(Http::STATUS_OK, $response->getStatus());
-	}
-
-
-	/**
-	 * When trying to post a new avatar a path or image should be posted.
-	 */
-	public function testPostAvatarNoPathOrImage(): void {
-		$response = $this->avatarController->postAvatar(null);
-
-		$this->assertEquals(Http::STATUS_BAD_REQUEST, $response->getStatus());
-	}
-
-	/**
-	 * Test a correct post of an avatar using POST
-	 */
-	public function testPostAvatarFile(): void {
-		//Create temp file
-		$fileName = tempnam('', 'avatarTest');
-		$copyRes = copy(\OC::$SERVERROOT.'/tests/data/testimage.jpg', $fileName);
-		$this->assertTrue($copyRes);
-
-		//Create file in cache
-		$this->cache->method('get')->willReturn(file_get_contents(\OC::$SERVERROOT.'/tests/data/testimage.jpg'));
-
-		//Create request return
-		$reqRet = ['error' => [0], 'tmp_name' => [$fileName], 'size' => [filesize(\OC::$SERVERROOT.'/tests/data/testimage.jpg')]];
-		$this->request->method('getUploadedFile')->willReturn($reqRet);
-
-		$response = $this->avatarController->postAvatar(null);
-
-		//On correct upload always respond with the notsquare message
-		$this->assertEquals('notsquare', $response->getData()['data']);
-
-		//File should be deleted
-		$this->assertFalse(file_exists($fileName));
-	}
-
-	/**
-	 * Test invalid post os an avatar using POST
-	 */
-	public function testPostAvatarInvalidFile(): void {
-		//Create request return
-		$reqRet = ['error' => [1], 'tmp_name' => ['foo']];
-		$this->request->method('getUploadedFile')->willReturn($reqRet);
-
-		$response = $this->avatarController->postAvatar(null);
-
-		$this->assertEquals(Http::STATUS_BAD_REQUEST, $response->getStatus());
-	}
-
-	/**
-	 * Check what happens when we upload a GIF
-	 */
-	public function testPostAvatarFileGif(): void {
-		//Create temp file
-		$fileName = tempnam('', 'avatarTest');
-		$copyRes = copy(\OC::$SERVERROOT.'/tests/data/testimage.gif', $fileName);
-		$this->assertTrue($copyRes);
-
-		//Create file in cache
-		$this->cache->method('get')->willReturn(file_get_contents(\OC::$SERVERROOT.'/tests/data/testimage.gif'));
-
-		//Create request return
-		$reqRet = ['error' => [0], 'tmp_name' => [$fileName], 'size' => [filesize(\OC::$SERVERROOT.'/tests/data/testimage.gif')]];
-		$this->request->method('getUploadedFile')->willReturn($reqRet);
-
-		$response = $this->avatarController->postAvatar(null);
-
-		$this->assertEquals('Unknown filetype', $response->getData()['data']['message']);
-
-		//File should be deleted
-		$this->assertFalse(file_exists($fileName));
-	}
-
-	/**
-	 * Test posting avatar from existing file
-	 */
-	public function testPostAvatarFromFile(): void {
-		//Mock node API call
-		$file = $this->getMockBuilder(\OCP\Files\File::class)
-			->disableOriginalConstructor()->getMock();
-		$file->expects($this->once())
-			->method('getContent')
-			->willReturn(file_get_contents(\OC::$SERVERROOT.'/tests/data/testimage.jpg'));
-		$file->expects($this->once())
-			->method('getMimeType')
-			->willReturn('image/jpeg');
-		$userFolder = $this->getMockBuilder(\OCP\Files\Folder::class)->getMock();
-		$this->rootFolder->method('getUserFolder')->with('userid')->willReturn($userFolder);
-		$userFolder->method('get')->willReturn($file);
-
-		//Create request return
-		$response = $this->avatarController->postAvatar('avatar.jpg');
-
-		//On correct upload always respond with the notsquare message
-		$this->assertEquals('notsquare', $response->getData()['data']);
-	}
-
-	/**
-	 * Test posting avatar from existing folder
-	 */
-<<<<<<< HEAD
-	public function testPostAvatarFromNoFile() {
-		$file = $this->getMockBuilder(\OCP\Files\Node::class)->getMock();
-		$userFolder = $this->getMockBuilder(\OCP\Files\Folder::class)->getMock();
-=======
-	public function testPostAvatarFromNoFile(): void {
-		$file = $this->getMockBuilder('OCP\Files\Node')->getMock();
-		$userFolder = $this->getMockBuilder('OCP\Files\Folder')->getMock();
->>>>>>> 0a7b4b59
-		$this->rootFolder->method('getUserFolder')->with('userid')->willReturn($userFolder);
-		$userFolder
-			->method('get')
-			->with('folder')
-			->willReturn($file);
-
-		//Create request return
-		$response = $this->avatarController->postAvatar('folder');
-
-		//On correct upload always respond with the notsquare message
-		$this->assertEquals(['data' => ['message' => 'Please select a file.']], $response->getData());
-	}
-
-<<<<<<< HEAD
-	public function testPostAvatarInvalidType() {
-		$file = $this->getMockBuilder(\OCP\Files\File::class)
-=======
-	public function testPostAvatarInvalidType(): void {
-		$file = $this->getMockBuilder('OCP\Files\File')
->>>>>>> 0a7b4b59
-			->disableOriginalConstructor()->getMock();
-		$file->expects($this->never())
-			->method('getContent');
-		$file->expects($this->exactly(2))
-			->method('getMimeType')
-			->willReturn('text/plain');
-		$userFolder = $this->getMockBuilder(\OCP\Files\Folder::class)->getMock();
-		$this->rootFolder->method('getUserFolder')->with('userid')->willReturn($userFolder);
-		$userFolder->method('get')->willReturn($file);
-
-		$expectedResponse = new Http\JSONResponse(['data' => ['message' => 'The selected file is not an image.']], Http::STATUS_BAD_REQUEST);
-		$this->assertEquals($expectedResponse, $this->avatarController->postAvatar('avatar.jpg'));
-	}
-
-<<<<<<< HEAD
-	public function testPostAvatarNotPermittedException() {
-		$file = $this->getMockBuilder(\OCP\Files\File::class)
-=======
-	public function testPostAvatarNotPermittedException(): void {
-		$file = $this->getMockBuilder('OCP\Files\File')
->>>>>>> 0a7b4b59
-			->disableOriginalConstructor()->getMock();
-		$file->expects($this->once())
-			->method('getContent')
-			->willThrowException(new NotPermittedException());
-		$file->expects($this->once())
-			->method('getMimeType')
-			->willReturn('image/jpeg');
-		$userFolder = $this->getMockBuilder(\OCP\Files\Folder::class)->getMock();
-		$this->rootFolder->method('getUserFolder')->with('userid')->willReturn($userFolder);
-		$userFolder->method('get')->willReturn($file);
-
-		$expectedResponse = new Http\JSONResponse(['data' => ['message' => 'The selected file cannot be read.']], Http::STATUS_BAD_REQUEST);
-		$this->assertEquals($expectedResponse, $this->avatarController->postAvatar('avatar.jpg'));
-	}
-
-	/**
-	 * Test what happens if the upload of the avatar fails
-	 */
-	public function testPostAvatarException(): void {
-		$this->cache->expects($this->once())
-			->method('set')
-			->will($this->throwException(new \Exception('foo')));
-		$file = $this->getMockBuilder(\OCP\Files\File::class)
-			->disableOriginalConstructor()->getMock();
-		$file->expects($this->once())
-			->method('getContent')
-			->willReturn(file_get_contents(\OC::$SERVERROOT.'/tests/data/testimage.jpg'));
-		$file->expects($this->once())
-			->method('getMimeType')
-			->willReturn('image/jpeg');
-		$userFolder = $this->getMockBuilder(\OCP\Files\Folder::class)->getMock();
-		$this->rootFolder->method('getUserFolder')->with('userid')->willReturn($userFolder);
-		$userFolder->method('get')->willReturn($file);
-
-		$this->logger->expects($this->once())
-			->method('error')
-			->with('foo', ['exception' => new \Exception('foo'), 'app' => 'core']);
-		$expectedResponse = new Http\JSONResponse(['data' => ['message' => 'An error occurred. Please contact your admin.']], Http::STATUS_OK);
-		$this->assertEquals($expectedResponse, $this->avatarController->postAvatar('avatar.jpg'));
-	}
-
-
-	/**
-	 * Test invalid crop argument
-	 */
-	public function testPostCroppedAvatarInvalidCrop(): void {
-		$response = $this->avatarController->postCroppedAvatar([]);
-
-		$this->assertEquals(Http::STATUS_BAD_REQUEST, $response->getStatus());
-	}
-
-	/**
-	 * Test no tmp avatar to crop
-	 */
-	public function testPostCroppedAvatarNoTmpAvatar(): void {
-		$response = $this->avatarController->postCroppedAvatar(['x' => 0, 'y' => 0, 'w' => 10, 'h' => 10]);
-
-		$this->assertEquals(Http::STATUS_BAD_REQUEST, $response->getStatus());
-	}
-
-	/**
-	 * Test with non square crop
-	 */
-	public function testPostCroppedAvatarNoSquareCrop(): void {
-		$this->cache->method('get')->willReturn(file_get_contents(\OC::$SERVERROOT.'/tests/data/testimage.jpg'));
-
-		$this->avatarMock->method('set')->will($this->throwException(new \OC\NotSquareException));
-		$this->avatarManager->method('getAvatar')->willReturn($this->avatarMock);
-		$response = $this->avatarController->postCroppedAvatar(['x' => 0, 'y' => 0, 'w' => 10, 'h' => 11]);
-
-		$this->assertEquals(Http::STATUS_BAD_REQUEST, $response->getStatus());
-	}
-
-	/**
-	 * Check for proper reply on proper crop argument
-	 */
-	public function testPostCroppedAvatarValidCrop(): void {
-		$this->cache->method('get')->willReturn(file_get_contents(\OC::$SERVERROOT.'/tests/data/testimage.jpg'));
-		$this->avatarManager->method('getAvatar')->willReturn($this->avatarMock);
-		$response = $this->avatarController->postCroppedAvatar(['x' => 0, 'y' => 0, 'w' => 10, 'h' => 10]);
-
-		$this->assertEquals(Http::STATUS_OK, $response->getStatus());
-		$this->assertEquals('success', $response->getData()['status']);
-	}
-
-	/**
-	 * Test what happens if the cropping of the avatar fails
-	 */
-	public function testPostCroppedAvatarException(): void {
-		$this->cache->method('get')->willReturn(file_get_contents(\OC::$SERVERROOT.'/tests/data/testimage.jpg'));
-
-		$this->avatarMock->method('set')->will($this->throwException(new \Exception('foo')));
-		$this->avatarManager->method('getAvatar')->willReturn($this->avatarMock);
-
-		$this->logger->expects($this->once())
-			->method('error')
-			->with('foo', ['exception' => new \Exception('foo'), 'app' => 'core']);
-		$expectedResponse = new Http\JSONResponse(['data' => ['message' => 'An error occurred. Please contact your admin.']], Http::STATUS_BAD_REQUEST);
-		$this->assertEquals($expectedResponse, $this->avatarController->postCroppedAvatar(['x' => 0, 'y' => 0, 'w' => 10, 'h' => 11]));
-	}
-
-
-	/**
-	 * Check for proper reply on proper crop argument
-	 */
-	public function testFileTooBig(): void {
-		$fileName = \OC::$SERVERROOT.'/tests/data/testimage.jpg';
-		//Create request return
-		$reqRet = ['error' => [0], 'tmp_name' => [$fileName], 'size' => [21 * 1024 * 1024]];
-		$this->request->method('getUploadedFile')->willReturn($reqRet);
-
-		$response = $this->avatarController->postAvatar(null);
-
-		$this->assertEquals('File is too big', $response->getData()['data']['message']);
-	}
-}+﻿<?php﻿
+﻿/**﻿
+﻿ * SPDX-FileCopyrightText: 2016-2024 Nextcloud GmbH and Nextcloud contributors﻿
+﻿ * SPDX-FileCopyrightText: 2016 ownCloud, Inc.﻿
+﻿ * SPDX-License-Identifier: AGPL-3.0-only﻿
+﻿ */﻿
+﻿
+﻿namespace OC\Core\Controller;﻿
+﻿
+﻿/**﻿
+﻿ * Overwrite is_uploaded_file in the OC\Core\Controller namespace to allow﻿
+﻿ * proper unit testing of the postAvatar call.﻿
+﻿ */﻿
+﻿function is_uploaded_file($filename) {﻿
+﻿	return file_exists($filename);﻿
+﻿}﻿
+﻿
+﻿namespace Tests\Core\Controller;﻿
+﻿
+﻿use OC\AppFramework\Utility\TimeFactory;﻿
+﻿use OC\Core\Controller\AvatarController;﻿
+﻿use OC\Core\Controller\GuestAvatarController;﻿
+﻿use OCP\AppFramework\Http;﻿
+﻿use OCP\Files\File;﻿
+﻿use OCP\Files\IRootFolder;﻿
+﻿use OCP\Files\NotFoundException;﻿
+﻿use OCP\Files\NotPermittedException;﻿
+﻿use OCP\Files\SimpleFS\ISimpleFile;﻿
+﻿use OCP\IAvatar;﻿
+﻿use OCP\IAvatarManager;﻿
+﻿use OCP\ICache;﻿
+﻿use OCP\IL10N;﻿
+﻿use OCP\IRequest;﻿
+﻿use OCP\IUser;﻿
+﻿use OCP\IUserManager;﻿
+﻿use Psr\Log\LoggerInterface;﻿
+﻿
+﻿/**﻿
+﻿ * Class AvatarControllerTest﻿
+﻿ *﻿
+﻿ * @package OC\Core\Controller﻿
+﻿ */﻿
+﻿class AvatarControllerTest extends \Test\TestCase {﻿
+﻿	/** @var AvatarController */﻿
+﻿	private $avatarController;﻿
+﻿	/** @var GuestAvatarController */﻿
+﻿	private $guestAvatarController;﻿
+﻿
+﻿	/** @var IAvatar|\PHPUnit\Framework\MockObject\MockObject */﻿
+﻿	private $avatarMock;﻿
+﻿	/** @var IUser|\PHPUnit\Framework\MockObject\MockObject */﻿
+﻿	private $userMock;﻿
+﻿	/** @var ISimpleFile|\PHPUnit\Framework\MockObject\MockObject */﻿
+﻿	private $avatarFile;﻿
+﻿	/** @var IAvatarManager|\PHPUnit\Framework\MockObject\MockObject */﻿
+﻿	private $avatarManager;﻿
+﻿	/** @var ICache|\PHPUnit\Framework\MockObject\MockObject */﻿
+﻿	private $cache;﻿
+﻿	/** @var IL10N|\PHPUnit\Framework\MockObject\MockObject */﻿
+﻿	private $l;﻿
+﻿	/** @var IUserManager|\PHPUnit\Framework\MockObject\MockObject */﻿
+﻿	private $userManager;﻿
+﻿	/** @var IRootFolder|\PHPUnit\Framework\MockObject\MockObject */﻿
+﻿	private $rootFolder;﻿
+﻿	/** @var LoggerInterface|\PHPUnit\Framework\MockObject\MockObject */﻿
+﻿	private $logger;﻿
+﻿	/** @var IRequest|\PHPUnit\Framework\MockObject\MockObject */﻿
+﻿	private $request;﻿
+﻿	/** @var TimeFactory|\PHPUnit\Framework\MockObject\MockObject */﻿
+﻿	private $timeFactory;﻿
+﻿
+﻿	protected function setUp(): void {﻿
+﻿		parent::setUp();﻿
+﻿
+﻿		$this->avatarManager = $this->getMockBuilder(\OCP\IAvatarManager::class)->getMock();﻿
+﻿		$this->cache = $this->getMockBuilder(\OCP\ICache::class)﻿
+﻿			->disableOriginalConstructor()->getMock();﻿
+﻿		$this->l = $this->getMockBuilder(IL10N::class)->getMock();﻿
+﻿		$this->l->method('t')->willReturnArgument(0);﻿
+﻿		$this->userManager = $this->getMockBuilder(IUserManager::class)->getMock();﻿
+﻿		$this->request = $this->getMockBuilder(IRequest::class)->getMock();﻿
+﻿		$this->rootFolder = $this->getMockBuilder(\OCP\Files\IRootFolder::class)->getMock();﻿
+﻿		$this->logger = $this->getMockBuilder(LoggerInterface::class)->getMock();﻿
+﻿		$this->timeFactory = $this->getMockBuilder(\OC\AppFramework\Utility\TimeFactory::class)->getMock();﻿
+﻿
+﻿		$this->avatarMock = $this->getMockBuilder(\OCP\IAvatar::class)->getMock();﻿
+﻿		$this->userMock = $this->getMockBuilder(IUser::class)->getMock();﻿
+﻿
+﻿		$this->guestAvatarController = new GuestAvatarController(﻿
+﻿			'core',﻿
+﻿			$this->request,﻿
+﻿			$this->avatarManager,﻿
+﻿			$this->logger﻿
+﻿		);﻿
+﻿
+﻿		$this->avatarController = new AvatarController(﻿
+﻿			'core',﻿
+﻿			$this->request,﻿
+﻿			$this->avatarManager,﻿
+﻿			$this->cache,﻿
+﻿			$this->l,﻿
+﻿			$this->userManager,﻿
+﻿			$this->rootFolder,﻿
+﻿			$this->logger,﻿
+﻿			'userid',﻿
+﻿			$this->timeFactory,﻿
+﻿			$this->guestAvatarController,﻿
+﻿		);﻿
+﻿
+﻿		// Configure userMock﻿
+﻿		$this->userMock->method('getDisplayName')->willReturn('displayName');﻿
+﻿		$this->userMock->method('getUID')->willReturn('userId');﻿
+﻿		$this->userManager->method('get')﻿
+﻿			->willReturnMap([['userId', $this->userMock]]);﻿
+﻿
+﻿		$this->avatarFile = $this->getMockBuilder(ISimpleFile::class)->getMock();﻿
+﻿		$this->avatarFile->method('getContent')->willReturn('image data');﻿
+﻿		$this->avatarFile->method('getMimeType')->willReturn('image type');﻿
+﻿		$this->avatarFile->method('getEtag')->willReturn('my etag');﻿
+﻿		$this->avatarFile->method('getName')->willReturn('my name');﻿
+﻿		$this->avatarFile->method('getMTime')->willReturn(42);﻿
+﻿	}﻿
+﻿
+﻿	protected function tearDown(): void {﻿
+﻿		parent::tearDown();﻿
+﻿	}﻿
+﻿
+﻿	/**﻿
+﻿	 * Fetch an avatar if a user has no avatar﻿
+﻿	 */﻿
+﻿	public function testGetAvatarNoAvatar(): void {﻿
+﻿		$this->avatarManager->method('getAvatar')->willReturn($this->avatarMock);﻿
+﻿		$this->avatarMock->method('getFile')->will($this->throwException(new NotFoundException()));﻿
+﻿		$response = $this->avatarController->getAvatar('userId', 32);﻿
+﻿
+﻿		//Comment out until JS is fixed﻿
+﻿		$this->assertEquals(Http::STATUS_NOT_FOUND, $response->getStatus());﻿
+﻿	}﻿
+﻿
+﻿	/**﻿
+﻿	 * Fetch the user's avatar﻿
+﻿	 */﻿
+﻿	public function testGetAvatar(): void {﻿
+﻿		$this->avatarMock->method('getFile')->willReturn($this->avatarFile);﻿
+﻿		$this->avatarManager->method('getAvatar')->with('userId')->willReturn($this->avatarMock);﻿
+﻿		$this->avatarMock->expects($this->once())﻿
+﻿			->method('isCustomAvatar')﻿
+﻿			->willReturn(true);﻿
+﻿
+﻿		$response = $this->avatarController->getAvatar('userId', 32);﻿
+﻿
+﻿		$this->assertEquals(Http::STATUS_OK, $response->getStatus());﻿
+﻿		$this->assertArrayHasKey('Content-Type', $response->getHeaders());﻿
+﻿		$this->assertEquals('image type', $response->getHeaders()['Content-Type']);﻿
+﻿		$this->assertArrayHasKey('X-NC-IsCustomAvatar', $response->getHeaders());﻿
+﻿		$this->assertEquals('1', $response->getHeaders()['X-NC-IsCustomAvatar']);﻿
+﻿
+﻿		$this->assertEquals('my etag', $response->getETag());﻿
+﻿	}﻿
+﻿
+﻿	/**﻿
+﻿	 * Fetch the user's avatar﻿
+﻿	 */﻿
+﻿	public function testGetGeneratedAvatar(): void {﻿
+﻿		$this->avatarMock->method('getFile')->willReturn($this->avatarFile);﻿
+﻿		$this->avatarManager->method('getAvatar')->with('userId')->willReturn($this->avatarMock);﻿
+﻿
+﻿		$response = $this->avatarController->getAvatar('userId', 32);﻿
+﻿
+﻿		$this->assertEquals(Http::STATUS_OK, $response->getStatus());﻿
+﻿		$this->assertArrayHasKey('Content-Type', $response->getHeaders());﻿
+﻿		$this->assertEquals('image type', $response->getHeaders()['Content-Type']);﻿
+﻿		$this->assertArrayHasKey('X-NC-IsCustomAvatar', $response->getHeaders());﻿
+﻿		$this->assertEquals('0', $response->getHeaders()['X-NC-IsCustomAvatar']);﻿
+﻿
+﻿		$this->assertEquals('my etag', $response->getETag());﻿
+﻿	}﻿
+﻿
+﻿	/**﻿
+﻿	 * Fetch the avatar of a non-existing user﻿
+﻿	 */﻿
+﻿	public function testGetAvatarNoUser(): void {﻿
+﻿		$this->avatarManager﻿
+﻿			->method('getAvatar')﻿
+﻿			->with('userDoesNotExist')﻿
+﻿			->will($this->throwException(new \Exception('user does not exist')));﻿
+﻿
+﻿		$response = $this->avatarController->getAvatar('userDoesNotExist', 32);﻿
+﻿
+﻿		//Comment out until JS is fixed﻿
+﻿		$this->assertEquals(Http::STATUS_NOT_FOUND, $response->getStatus());﻿
+﻿	}﻿
+﻿
+﻿	public function testGetAvatarSize64(): void {﻿
+﻿		$this->avatarMock->expects($this->once())﻿
+﻿			->method('getFile')﻿
+﻿			->with($this->equalTo(64))﻿
+﻿			->willReturn($this->avatarFile);﻿
+﻿
+﻿		$this->avatarManager->method('getAvatar')->willReturn($this->avatarMock);﻿
+﻿
+﻿		$this->logger->expects($this->never())﻿
+﻿			->method('debug');﻿
+﻿
+﻿		$this->avatarController->getAvatar('userId', 64);﻿
+﻿	}﻿
+﻿
+﻿	public function testGetAvatarSize512(): void {﻿
+﻿		$this->avatarMock->expects($this->once())﻿
+﻿			->method('getFile')﻿
+﻿			->with($this->equalTo(512))﻿
+﻿			->willReturn($this->avatarFile);﻿
+﻿
+﻿		$this->avatarManager->method('getAvatar')->willReturn($this->avatarMock);﻿
+﻿
+﻿		$this->logger->expects($this->never())﻿
+﻿			->method('debug');﻿
+﻿
+﻿		$this->avatarController->getAvatar('userId', 512);﻿
+﻿	}﻿
+﻿
+﻿	/**﻿
+﻿	 * Small sizes return 64 and generate a log﻿
+﻿	 */﻿
+﻿	public function testGetAvatarSizeTooSmall(): void {﻿
+﻿		$this->avatarMock->expects($this->once())﻿
+﻿			->method('getFile')﻿
+﻿			->with($this->equalTo(64))﻿
+﻿			->willReturn($this->avatarFile);﻿
+﻿
+﻿		$this->avatarManager->method('getAvatar')->willReturn($this->avatarMock);﻿
+﻿
+﻿		$this->logger->expects($this->once())﻿
+﻿			->method('debug')﻿
+﻿			->with('Avatar requested in deprecated size 32');﻿
+﻿
+﻿		$this->avatarController->getAvatar('userId', 32);﻿
+﻿	}﻿
+﻿
+﻿	/**﻿
+﻿	 * Avatars between 64 and 512 are upgraded to 512﻿
+﻿	 */﻿
+﻿	public function testGetAvatarSizeBetween(): void {﻿
+﻿		$this->avatarMock->expects($this->once())﻿
+﻿			->method('getFile')﻿
+﻿			->with($this->equalTo(512))﻿
+﻿			->willReturn($this->avatarFile);﻿
+﻿
+﻿		$this->avatarManager->method('getAvatar')->willReturn($this->avatarMock);﻿
+﻿
+﻿		$this->logger->expects($this->once())﻿
+﻿			->method('debug')﻿
+﻿			->with('Avatar requested in deprecated size 65');﻿
+﻿
+﻿		$this->avatarController->getAvatar('userId', 65);﻿
+﻿	}﻿
+﻿
+﻿	/**﻿
+﻿	 * We do not support avatars larger than 512﻿
+﻿	 */﻿
+﻿	public function testGetAvatarSizeTooBig(): void {﻿
+﻿		$this->avatarMock->expects($this->once())﻿
+﻿			->method('getFile')﻿
+﻿			->with($this->equalTo(512))﻿
+﻿			->willReturn($this->avatarFile);﻿
+﻿
+﻿		$this->avatarManager->method('getAvatar')->willReturn($this->avatarMock);﻿
+﻿
+﻿		$this->logger->expects($this->once())﻿
+﻿			->method('debug')﻿
+﻿			->with('Avatar requested in deprecated size 513');﻿
+﻿
+﻿		$this->avatarController->getAvatar('userId', 513);﻿
+﻿	}﻿
+﻿
+﻿	/**﻿
+﻿	 * Remove an avatar﻿
+﻿	 */﻿
+﻿	public function testDeleteAvatar(): void {﻿
+﻿		$this->avatarManager->method('getAvatar')->willReturn($this->avatarMock);﻿
+﻿
+﻿		$response = $this->avatarController->deleteAvatar();﻿
+﻿		$this->assertEquals(Http::STATUS_OK, $response->getStatus());﻿
+﻿	}﻿
+﻿
+﻿	/**﻿
+﻿	 * Test what happens if the removing of the avatar fails﻿
+﻿	 */﻿
+﻿	public function testDeleteAvatarException(): void {﻿
+﻿		$this->avatarMock->method('remove')->will($this->throwException(new \Exception('foo')));﻿
+﻿		$this->avatarManager->method('getAvatar')->willReturn($this->avatarMock);﻿
+﻿
+﻿		$this->logger->expects($this->once())﻿
+﻿			->method('error')﻿
+﻿			->with('foo', ['exception' => new \Exception('foo'), 'app' => 'core']);﻿
+﻿		$expectedResponse = new Http\JSONResponse(['data' => ['message' => 'An error occurred. Please contact your admin.']], Http::STATUS_BAD_REQUEST);﻿
+﻿		$this->assertEquals($expectedResponse, $this->avatarController->deleteAvatar());﻿
+﻿	}﻿
+﻿
+﻿	/**﻿
+﻿	 * Trying to get a tmp avatar when it is not available. 404﻿
+﻿	 */﻿
+﻿	public function testTmpAvatarNoTmp(): void {﻿
+﻿		$response = $this->avatarController->getTmpAvatar();﻿
+﻿		$this->assertEquals(Http::STATUS_NOT_FOUND, $response->getStatus());﻿
+﻿	}﻿
+﻿
+﻿	/**﻿
+﻿	 * Fetch tmp avatar﻿
+﻿	 */﻿
+﻿	public function testTmpAvatarValid(): void {﻿
+﻿		$this->cache->method('get')->willReturn(file_get_contents(\OC::$SERVERROOT.'/tests/data/testimage.jpg'));﻿
+﻿
+﻿		$response = $this->avatarController->getTmpAvatar();﻿
+﻿		$this->assertEquals(Http::STATUS_OK, $response->getStatus());﻿
+﻿	}﻿
+﻿
+﻿
+﻿	/**﻿
+﻿	 * When trying to post a new avatar a path or image should be posted.﻿
+﻿	 */﻿
+﻿	public function testPostAvatarNoPathOrImage(): void {﻿
+﻿		$response = $this->avatarController->postAvatar(null);﻿
+﻿
+﻿		$this->assertEquals(Http::STATUS_BAD_REQUEST, $response->getStatus());﻿
+﻿	}﻿
+﻿
+﻿	/**﻿
+﻿	 * Test a correct post of an avatar using POST﻿
+﻿	 */﻿
+﻿	public function testPostAvatarFile(): void {﻿
+﻿		//Create temp file﻿
+﻿		$fileName = tempnam('', 'avatarTest');﻿
+﻿		$copyRes = copy(\OC::$SERVERROOT.'/tests/data/testimage.jpg', $fileName);﻿
+﻿		$this->assertTrue($copyRes);﻿
+﻿
+﻿		//Create file in cache﻿
+﻿		$this->cache->method('get')->willReturn(file_get_contents(\OC::$SERVERROOT.'/tests/data/testimage.jpg'));﻿
+﻿
+﻿		//Create request return﻿
+﻿		$reqRet = ['error' => [0], 'tmp_name' => [$fileName], 'size' => [filesize(\OC::$SERVERROOT.'/tests/data/testimage.jpg')]];﻿
+﻿		$this->request->method('getUploadedFile')->willReturn($reqRet);﻿
+﻿
+﻿		$response = $this->avatarController->postAvatar(null);﻿
+﻿
+﻿		//On correct upload always respond with the notsquare message﻿
+﻿		$this->assertEquals('notsquare', $response->getData()['data']);﻿
+﻿
+﻿		//File should be deleted﻿
+﻿		$this->assertFalse(file_exists($fileName));﻿
+﻿	}﻿
+﻿
+﻿	/**﻿
+﻿	 * Test invalid post os an avatar using POST﻿
+﻿	 */﻿
+﻿	public function testPostAvatarInvalidFile(): void {﻿
+﻿		//Create request return﻿
+﻿		$reqRet = ['error' => [1], 'tmp_name' => ['foo']];﻿
+﻿		$this->request->method('getUploadedFile')->willReturn($reqRet);﻿
+﻿
+﻿		$response = $this->avatarController->postAvatar(null);﻿
+﻿
+﻿		$this->assertEquals(Http::STATUS_BAD_REQUEST, $response->getStatus());﻿
+﻿	}﻿
+﻿
+﻿	/**﻿
+﻿	 * Check what happens when we upload a GIF﻿
+﻿	 */﻿
+﻿	public function testPostAvatarFileGif(): void {﻿
+﻿		//Create temp file﻿
+﻿		$fileName = tempnam('', 'avatarTest');﻿
+﻿		$copyRes = copy(\OC::$SERVERROOT.'/tests/data/testimage.gif', $fileName);﻿
+﻿		$this->assertTrue($copyRes);﻿
+﻿
+﻿		//Create file in cache﻿
+﻿		$this->cache->method('get')->willReturn(file_get_contents(\OC::$SERVERROOT.'/tests/data/testimage.gif'));﻿
+﻿
+﻿		//Create request return﻿
+﻿		$reqRet = ['error' => [0], 'tmp_name' => [$fileName], 'size' => [filesize(\OC::$SERVERROOT.'/tests/data/testimage.gif')]];﻿
+﻿		$this->request->method('getUploadedFile')->willReturn($reqRet);﻿
+﻿
+﻿		$response = $this->avatarController->postAvatar(null);﻿
+﻿
+﻿		$this->assertEquals('Unknown filetype', $response->getData()['data']['message']);﻿
+﻿
+﻿		//File should be deleted﻿
+﻿		$this->assertFalse(file_exists($fileName));﻿
+﻿	}﻿
+﻿
+﻿	/**﻿
+﻿	 * Test posting avatar from existing file﻿
+﻿	 */﻿
+﻿	public function testPostAvatarFromFile(): void {﻿
+﻿		//Mock node API call﻿
+﻿		$file = $this->getMockBuilder(\OCP\Files\File::class)﻿
+﻿			->disableOriginalConstructor()->getMock();﻿
+﻿		$file->expects($this->once())﻿
+﻿			->method('getContent')﻿
+﻿			->willReturn(file_get_contents(\OC::$SERVERROOT.'/tests/data/testimage.jpg'));﻿
+﻿		$file->expects($this->once())﻿
+﻿			->method('getMimeType')﻿
+﻿			->willReturn('image/jpeg');﻿
+﻿		$userFolder = $this->getMockBuilder(\OCP\Files\Folder::class)->getMock();﻿
+﻿		$this->rootFolder->method('getUserFolder')->with('userid')->willReturn($userFolder);﻿
+﻿		$userFolder->method('get')->willReturn($file);﻿
+﻿
+﻿		//Create request return﻿
+﻿		$response = $this->avatarController->postAvatar('avatar.jpg');﻿
+﻿
+﻿		//On correct upload always respond with the notsquare message﻿
+﻿		$this->assertEquals('notsquare', $response->getData()['data']);﻿
+﻿	}﻿
+﻿
+﻿	/**﻿
+﻿	 * Test posting avatar from existing folder﻿
+﻿	 */﻿
+﻿	public function testPostAvatarFromNoFile(): void {﻿
+﻿		$file = $this->getMockBuilder(\OCP\Files\Node::class)->getMock();﻿
+﻿		$userFolder = $this->getMockBuilder(\OCP\Files\Folder::class)->getMock();﻿
+﻿		$this->rootFolder->method('getUserFolder')->with('userid')->willReturn($userFolder);﻿
+﻿		$userFolder﻿
+﻿			->method('get')﻿
+﻿			->with('folder')﻿
+﻿			->willReturn($file);﻿
+﻿
+﻿		//Create request return﻿
+﻿		$response = $this->avatarController->postAvatar('folder');﻿
+﻿
+﻿		//On correct upload always respond with the notsquare message﻿
+﻿		$this->assertEquals(['data' => ['message' => 'Please select a file.']], $response->getData());﻿
+﻿	}﻿
+﻿
+﻿	public function testPostAvatarInvalidType(): void {﻿
+﻿		$file = $this->getMockBuilder(\OCP\Files\File::class)﻿
+﻿			->disableOriginalConstructor()->getMock();﻿
+﻿		$file->expects($this->never())﻿
+﻿			->method('getContent');﻿
+﻿		$file->expects($this->exactly(2))﻿
+﻿			->method('getMimeType')﻿
+﻿			->willReturn('text/plain');﻿
+﻿		$userFolder = $this->getMockBuilder(\OCP\Files\Folder::class)->getMock();﻿
+﻿		$this->rootFolder->method('getUserFolder')->with('userid')->willReturn($userFolder);﻿
+﻿		$userFolder->method('get')->willReturn($file);﻿
+﻿
+﻿		$expectedResponse = new Http\JSONResponse(['data' => ['message' => 'The selected file is not an image.']], Http::STATUS_BAD_REQUEST);﻿
+﻿		$this->assertEquals($expectedResponse, $this->avatarController->postAvatar('avatar.jpg'));﻿
+﻿	}﻿
+﻿
+﻿	public function testPostAvatarNotPermittedException(): void {﻿
+﻿		$file = $this->getMockBuilder(\OCP\Files\File::class)﻿
+﻿			->disableOriginalConstructor()->getMock();﻿
+﻿		$file->expects($this->once())﻿
+﻿			->method('getContent')﻿
+﻿			->willThrowException(new NotPermittedException());﻿
+﻿		$file->expects($this->once())﻿
+﻿			->method('getMimeType')﻿
+﻿			->willReturn('image/jpeg');﻿
+﻿		$userFolder = $this->getMockBuilder(\OCP\Files\Folder::class)->getMock();﻿
+﻿		$this->rootFolder->method('getUserFolder')->with('userid')->willReturn($userFolder);﻿
+﻿		$userFolder->method('get')->willReturn($file);﻿
+﻿
+﻿		$expectedResponse = new Http\JSONResponse(['data' => ['message' => 'The selected file cannot be read.']], Http::STATUS_BAD_REQUEST);﻿
+﻿		$this->assertEquals($expectedResponse, $this->avatarController->postAvatar('avatar.jpg'));﻿
+﻿	}﻿
+﻿
+﻿	/**﻿
+﻿	 * Test what happens if the upload of the avatar fails﻿
+﻿	 */﻿
+﻿	public function testPostAvatarException(): void {﻿
+﻿		$this->cache->expects($this->once())﻿
+﻿			->method('set')﻿
+﻿			->will($this->throwException(new \Exception('foo')));﻿
+﻿		$file = $this->getMockBuilder(\OCP\Files\File::class)﻿
+﻿			->disableOriginalConstructor()->getMock();﻿
+﻿		$file->expects($this->once())﻿
+﻿			->method('getContent')﻿
+﻿			->willReturn(file_get_contents(\OC::$SERVERROOT.'/tests/data/testimage.jpg'));﻿
+﻿		$file->expects($this->once())﻿
+﻿			->method('getMimeType')﻿
+﻿			->willReturn('image/jpeg');﻿
+﻿		$userFolder = $this->getMockBuilder(\OCP\Files\Folder::class)->getMock();﻿
+﻿		$this->rootFolder->method('getUserFolder')->with('userid')->willReturn($userFolder);﻿
+﻿		$userFolder->method('get')->willReturn($file);﻿
+﻿
+﻿		$this->logger->expects($this->once())﻿
+﻿			->method('error')﻿
+﻿			->with('foo', ['exception' => new \Exception('foo'), 'app' => 'core']);﻿
+﻿		$expectedResponse = new Http\JSONResponse(['data' => ['message' => 'An error occurred. Please contact your admin.']], Http::STATUS_OK);﻿
+﻿		$this->assertEquals($expectedResponse, $this->avatarController->postAvatar('avatar.jpg'));﻿
+﻿	}﻿
+﻿
+﻿
+﻿	/**﻿
+﻿	 * Test invalid crop argument﻿
+﻿	 */﻿
+﻿	public function testPostCroppedAvatarInvalidCrop(): void {﻿
+﻿		$response = $this->avatarController->postCroppedAvatar([]);﻿
+﻿
+﻿		$this->assertEquals(Http::STATUS_BAD_REQUEST, $response->getStatus());﻿
+﻿	}﻿
+﻿
+﻿	/**﻿
+﻿	 * Test no tmp avatar to crop﻿
+﻿	 */﻿
+﻿	public function testPostCroppedAvatarNoTmpAvatar(): void {﻿
+﻿		$response = $this->avatarController->postCroppedAvatar(['x' => 0, 'y' => 0, 'w' => 10, 'h' => 10]);﻿
+﻿
+﻿		$this->assertEquals(Http::STATUS_BAD_REQUEST, $response->getStatus());﻿
+﻿	}﻿
+﻿
+﻿	/**﻿
+﻿	 * Test with non square crop﻿
+﻿	 */﻿
+﻿	public function testPostCroppedAvatarNoSquareCrop(): void {﻿
+﻿		$this->cache->method('get')->willReturn(file_get_contents(\OC::$SERVERROOT.'/tests/data/testimage.jpg'));﻿
+﻿
+﻿		$this->avatarMock->method('set')->will($this->throwException(new \OC\NotSquareException));﻿
+﻿		$this->avatarManager->method('getAvatar')->willReturn($this->avatarMock);﻿
+﻿		$response = $this->avatarController->postCroppedAvatar(['x' => 0, 'y' => 0, 'w' => 10, 'h' => 11]);﻿
+﻿
+﻿		$this->assertEquals(Http::STATUS_BAD_REQUEST, $response->getStatus());﻿
+﻿	}﻿
+﻿
+﻿	/**﻿
+﻿	 * Check for proper reply on proper crop argument﻿
+﻿	 */﻿
+﻿	public function testPostCroppedAvatarValidCrop(): void {﻿
+﻿		$this->cache->method('get')->willReturn(file_get_contents(\OC::$SERVERROOT.'/tests/data/testimage.jpg'));﻿
+﻿		$this->avatarManager->method('getAvatar')->willReturn($this->avatarMock);﻿
+﻿		$response = $this->avatarController->postCroppedAvatar(['x' => 0, 'y' => 0, 'w' => 10, 'h' => 10]);﻿
+﻿
+﻿		$this->assertEquals(Http::STATUS_OK, $response->getStatus());﻿
+﻿		$this->assertEquals('success', $response->getData()['status']);﻿
+﻿	}﻿
+﻿
+﻿	/**﻿
+﻿	 * Test what happens if the cropping of the avatar fails﻿
+﻿	 */﻿
+﻿	public function testPostCroppedAvatarException(): void {﻿
+﻿		$this->cache->method('get')->willReturn(file_get_contents(\OC::$SERVERROOT.'/tests/data/testimage.jpg'));﻿
+﻿
+﻿		$this->avatarMock->method('set')->will($this->throwException(new \Exception('foo')));﻿
+﻿		$this->avatarManager->method('getAvatar')->willReturn($this->avatarMock);﻿
+﻿
+﻿		$this->logger->expects($this->once())﻿
+﻿			->method('error')﻿
+﻿			->with('foo', ['exception' => new \Exception('foo'), 'app' => 'core']);﻿
+﻿		$expectedResponse = new Http\JSONResponse(['data' => ['message' => 'An error occurred. Please contact your admin.']], Http::STATUS_BAD_REQUEST);﻿
+﻿		$this->assertEquals($expectedResponse, $this->avatarController->postCroppedAvatar(['x' => 0, 'y' => 0, 'w' => 10, 'h' => 11]));﻿
+﻿	}﻿
+﻿
+﻿
+﻿	/**﻿
+﻿	 * Check for proper reply on proper crop argument﻿
+﻿	 */﻿
+﻿	public function testFileTooBig(): void {﻿
+﻿		$fileName = \OC::$SERVERROOT.'/tests/data/testimage.jpg';﻿
+﻿		//Create request return﻿
+﻿		$reqRet = ['error' => [0], 'tmp_name' => [$fileName], 'size' => [21 * 1024 * 1024]];﻿
+﻿		$this->request->method('getUploadedFile')->willReturn($reqRet);﻿
+﻿
+﻿		$response = $this->avatarController->postAvatar(null);﻿
+﻿
+﻿		$this->assertEquals('File is too big', $response->getData()['data']['message']);﻿
+﻿	}﻿
+﻿}﻿