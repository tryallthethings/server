--- conflicted
+++ resolved
@@ -1,236 +1,229 @@
-<?php
-/**
- * SPDX-FileCopyrightText: 2016-2024 Nextcloud GmbH and Nextcloud contributors
- * SPDX-FileCopyrightText: 2016 ownCloud, Inc.
- * SPDX-License-Identifier: AGPL-3.0-or-later
- */
-
-namespace Test\Files\Storage\Wrapper;
-
-//ensure the constants are loaded
-use OC\Files\Cache\CacheEntry;
-use OC\Files\Storage\Local;
-
-\OC::$loader->load(\OC\Files\Filesystem::class);
-
-/**
- * Class QuotaTest
- *
- * @group DB
- *
- * @package Test\Files\Storage\Wrapper
- */
-class QuotaTest extends \Test\Files\Storage\Storage {
-	/**
-	 * @var string tmpDir
-	 */
-	private $tmpDir;
-
-	protected function setUp(): void {
-		parent::setUp();
-
-		$this->tmpDir = \OC::$server->getTempManager()->getTemporaryFolder();
-		$storage = new \OC\Files\Storage\Local(['datadir' => $this->tmpDir]);
-		$this->instance = new \OC\Files\Storage\Wrapper\Quota(['storage' => $storage, 'quota' => 10000000]);
-	}
-
-	protected function tearDown(): void {
-		\OC_Helper::rmdirr($this->tmpDir);
-		parent::tearDown();
-	}
-
-	/**
-	 * @param integer $limit
-	 */
-	protected function getLimitedStorage($limit) {
-		$storage = new \OC\Files\Storage\Local(['datadir' => $this->tmpDir]);
-		$storage->mkdir('files');
-		$storage->getScanner()->scan('');
-		return new \OC\Files\Storage\Wrapper\Quota(['storage' => $storage, 'quota' => $limit]);
-	}
-
-	public function testFilePutContentsNotEnoughSpace(): void {
-		$instance = $this->getLimitedStorage(3);
-		$this->assertFalse($instance->file_put_contents('files/foo', 'foobar'));
-	}
-
-	public function testCopyNotEnoughSpace(): void {
-		$instance = $this->getLimitedStorage(9);
-		$this->assertEquals(6, $instance->file_put_contents('files/foo', 'foobar'));
-		$instance->getScanner()->scan('');
-		$this->assertFalse($instance->copy('files/foo', 'files/bar'));
-	}
-
-	public function testFreeSpace(): void {
-		$instance = $this->getLimitedStorage(9);
-		$this->assertEquals(9, $instance->free_space(''));
-	}
-
-	public function testFreeSpaceWithUsedSpace(): void {
-		$instance = $this->getLimitedStorage(9);
-		$instance->getCache()->put(
-			'', ['size' => 3]
-		);
-		$this->assertEquals(6, $instance->free_space(''));
-	}
-
-	public function testFreeSpaceWithUnknownDiskSpace(): void {
-		$storage = $this->getMockBuilder(Local::class)
-			->setMethods(['free_space'])
-			->setConstructorArgs([['datadir' => $this->tmpDir]])
-			->getMock();
-		$storage->expects($this->any())
-			->method('free_space')
-			->willReturn(-2);
-		$storage->getScanner()->scan('');
-
-		$instance = new \OC\Files\Storage\Wrapper\Quota(['storage' => $storage, 'quota' => 9]);
-		$instance->getCache()->put(
-			'', ['size' => 3]
-		);
-		$this->assertEquals(6, $instance->free_space(''));
-	}
-
-	public function testFreeSpaceWithUsedSpaceAndEncryption(): void {
-		$instance = $this->getLimitedStorage(9);
-		$instance->getCache()->put(
-			'', ['size' => 7]
-		);
-		$this->assertEquals(2, $instance->free_space(''));
-	}
-
-	public function testFWriteNotEnoughSpace(): void {
-		$instance = $this->getLimitedStorage(9);
-		$stream = $instance->fopen('files/foo', 'w+');
-		$this->assertEquals(6, fwrite($stream, 'foobar'));
-		$this->assertEquals(3, fwrite($stream, 'qwerty'));
-		fclose($stream);
-		$this->assertEquals('foobarqwe', $instance->file_get_contents('files/foo'));
-	}
-
-	public function testStreamCopyWithEnoughSpace(): void {
-		$instance = $this->getLimitedStorage(16);
-		$inputStream = fopen('data://text/plain,foobarqwerty', 'r');
-		$outputStream = $instance->fopen('files/foo', 'w+');
-		[$count, $result] = \OC_Helper::streamCopy($inputStream, $outputStream);
-		$this->assertEquals(12, $count);
-		$this->assertTrue($result);
-		fclose($inputStream);
-		fclose($outputStream);
-	}
-
-	public function testStreamCopyNotEnoughSpace(): void {
-		$instance = $this->getLimitedStorage(9);
-		$inputStream = fopen('data://text/plain,foobarqwerty', 'r');
-		$outputStream = $instance->fopen('files/foo', 'w+');
-		[$count, $result] = \OC_Helper::streamCopy($inputStream, $outputStream);
-		$this->assertEquals(9, $count);
-		$this->assertFalse($result);
-		fclose($inputStream);
-		fclose($outputStream);
-	}
-
-	public function testReturnFalseWhenFopenFailed(): void {
-		$failStorage = $this->getMockBuilder(Local::class)
-			->setMethods(['fopen'])
-			->setConstructorArgs([['datadir' => $this->tmpDir]])
-			->getMock();
-		$failStorage->expects($this->any())
-			->method('fopen')
-			->willReturn(false);
-
-		$instance = new \OC\Files\Storage\Wrapper\Quota(['storage' => $failStorage, 'quota' => 1000]);
-
-		$this->assertFalse($instance->fopen('failedfopen', 'r'));
-	}
-
-	public function testReturnRegularStreamOnRead(): void {
-		$instance = $this->getLimitedStorage(9);
-
-		// create test file first
-		$stream = $instance->fopen('files/foo', 'w+');
-		fwrite($stream, 'blablacontent');
-		fclose($stream);
-
-		$stream = $instance->fopen('files/foo', 'r');
-		$meta = stream_get_meta_data($stream);
-		$this->assertEquals('plainfile', $meta['wrapper_type']);
-		fclose($stream);
-
-		$stream = $instance->fopen('files/foo', 'rb');
-		$meta = stream_get_meta_data($stream);
-		$this->assertEquals('plainfile', $meta['wrapper_type']);
-		fclose($stream);
-	}
-
-	public function testReturnRegularStreamWhenOutsideFiles(): void {
-		$instance = $this->getLimitedStorage(9);
-		$instance->mkdir('files_other');
-
-		// create test file first
-		$stream = $instance->fopen('files_other/foo', 'w+');
-		$meta = stream_get_meta_data($stream);
-		$this->assertEquals('plainfile', $meta['wrapper_type']);
-		fclose($stream);
-	}
-
-	public function testReturnQuotaStreamOnWrite(): void {
-		$instance = $this->getLimitedStorage(9);
-		$stream = $instance->fopen('files/foo', 'w+');
-		$meta = stream_get_meta_data($stream);
-		$expected_type = 'user-space';
-		$this->assertEquals($expected_type, $meta['wrapper_type']);
-		fclose($stream);
-	}
-
-	public function testSpaceRoot(): void {
-		$storage = $this->getMockBuilder(Local::class)->disableOriginalConstructor()->getMock();
-		$cache = $this->getMockBuilder(\OC\Files\Cache\Cache::class)->disableOriginalConstructor()->getMock();
-		$storage->expects($this->once())
-			->method('getCache')
-			->willReturn($cache);
-		$storage->expects($this->once())
-			->method('free_space')
-			->willReturn(2048);
-		$cache->expects($this->once())
-			->method('get')
-			->with('files')
-			->willReturn(new CacheEntry(['size' => 50]));
-
-		$instance = new \OC\Files\Storage\Wrapper\Quota(['storage' => $storage, 'quota' => 1024, 'root' => 'files']);
-
-		$this->assertEquals(1024 - 50, $instance->free_space(''));
-	}
-
-<<<<<<< HEAD
-	public function testInstanceOfStorageWrapper() {
-		$this->assertTrue($this->instance->instanceOfStorage(\OC\Files\Storage\Local::class));
-		$this->assertTrue($this->instance->instanceOfStorage(\OC\Files\Storage\Wrapper\Wrapper::class));
-		$this->assertTrue($this->instance->instanceOfStorage(\OC\Files\Storage\Wrapper\Quota::class));
-=======
-	public function testInstanceOfStorageWrapper(): void {
-		$this->assertTrue($this->instance->instanceOfStorage('\OC\Files\Storage\Local'));
-		$this->assertTrue($this->instance->instanceOfStorage('\OC\Files\Storage\Wrapper\Wrapper'));
-		$this->assertTrue($this->instance->instanceOfStorage('\OC\Files\Storage\Wrapper\Quota'));
->>>>>>> 0a7b4b59
-	}
-
-	public function testNoMkdirQuotaZero(): void {
-		$instance = $this->getLimitedStorage(0.0);
-		$this->assertFalse($instance->mkdir('files'));
-		$this->assertFalse($instance->mkdir('files/foobar'));
-	}
-
-	public function testMkdirQuotaZeroTrashbin(): void {
-		$instance = $this->getLimitedStorage(0.0);
-		$this->assertTrue($instance->mkdir('files_trashbin'));
-		$this->assertTrue($instance->mkdir('files_trashbin/files'));
-		$this->assertTrue($instance->mkdir('files_versions'));
-		$this->assertTrue($instance->mkdir('cache'));
-	}
-
-	public function testNoTouchQuotaZero(): void {
-		$instance = $this->getLimitedStorage(0.0);
-		$this->assertFalse($instance->touch('foobar'));
-	}
-}+﻿<?php﻿
+﻿/**﻿
+﻿ * SPDX-FileCopyrightText: 2016-2024 Nextcloud GmbH and Nextcloud contributors﻿
+﻿ * SPDX-FileCopyrightText: 2016 ownCloud, Inc.﻿
+﻿ * SPDX-License-Identifier: AGPL-3.0-or-later﻿
+﻿ */﻿
+﻿
+﻿namespace Test\Files\Storage\Wrapper;﻿
+﻿
+﻿//ensure the constants are loaded﻿
+﻿use OC\Files\Cache\CacheEntry;﻿
+﻿use OC\Files\Storage\Local;﻿
+﻿
+﻿\OC::$loader->load(\OC\Files\Filesystem::class);﻿
+﻿
+﻿/**﻿
+﻿ * Class QuotaTest﻿
+﻿ *﻿
+﻿ * @group DB﻿
+﻿ *﻿
+﻿ * @package Test\Files\Storage\Wrapper﻿
+﻿ */﻿
+﻿class QuotaTest extends \Test\Files\Storage\Storage {﻿
+﻿	/**﻿
+﻿	 * @var string tmpDir﻿
+﻿	 */﻿
+﻿	private $tmpDir;﻿
+﻿
+﻿	protected function setUp(): void {﻿
+﻿		parent::setUp();﻿
+﻿
+﻿		$this->tmpDir = \OC::$server->getTempManager()->getTemporaryFolder();﻿
+﻿		$storage = new \OC\Files\Storage\Local(['datadir' => $this->tmpDir]);﻿
+﻿		$this->instance = new \OC\Files\Storage\Wrapper\Quota(['storage' => $storage, 'quota' => 10000000]);﻿
+﻿	}﻿
+﻿
+﻿	protected function tearDown(): void {﻿
+﻿		\OC_Helper::rmdirr($this->tmpDir);﻿
+﻿		parent::tearDown();﻿
+﻿	}﻿
+﻿
+﻿	/**﻿
+﻿	 * @param integer $limit﻿
+﻿	 */﻿
+﻿	protected function getLimitedStorage($limit) {﻿
+﻿		$storage = new \OC\Files\Storage\Local(['datadir' => $this->tmpDir]);﻿
+﻿		$storage->mkdir('files');﻿
+﻿		$storage->getScanner()->scan('');﻿
+﻿		return new \OC\Files\Storage\Wrapper\Quota(['storage' => $storage, 'quota' => $limit]);﻿
+﻿	}﻿
+﻿
+﻿	public function testFilePutContentsNotEnoughSpace(): void {﻿
+﻿		$instance = $this->getLimitedStorage(3);﻿
+﻿		$this->assertFalse($instance->file_put_contents('files/foo', 'foobar'));﻿
+﻿	}﻿
+﻿
+﻿	public function testCopyNotEnoughSpace(): void {﻿
+﻿		$instance = $this->getLimitedStorage(9);﻿
+﻿		$this->assertEquals(6, $instance->file_put_contents('files/foo', 'foobar'));﻿
+﻿		$instance->getScanner()->scan('');﻿
+﻿		$this->assertFalse($instance->copy('files/foo', 'files/bar'));﻿
+﻿	}﻿
+﻿
+﻿	public function testFreeSpace(): void {﻿
+﻿		$instance = $this->getLimitedStorage(9);﻿
+﻿		$this->assertEquals(9, $instance->free_space(''));﻿
+﻿	}﻿
+﻿
+﻿	public function testFreeSpaceWithUsedSpace(): void {﻿
+﻿		$instance = $this->getLimitedStorage(9);﻿
+﻿		$instance->getCache()->put(﻿
+﻿			'', ['size' => 3]﻿
+﻿		);﻿
+﻿		$this->assertEquals(6, $instance->free_space(''));﻿
+﻿	}﻿
+﻿
+﻿	public function testFreeSpaceWithUnknownDiskSpace(): void {﻿
+﻿		$storage = $this->getMockBuilder(Local::class)﻿
+﻿			->setMethods(['free_space'])﻿
+﻿			->setConstructorArgs([['datadir' => $this->tmpDir]])﻿
+﻿			->getMock();﻿
+﻿		$storage->expects($this->any())﻿
+﻿			->method('free_space')﻿
+﻿			->willReturn(-2);﻿
+﻿		$storage->getScanner()->scan('');﻿
+﻿
+﻿		$instance = new \OC\Files\Storage\Wrapper\Quota(['storage' => $storage, 'quota' => 9]);﻿
+﻿		$instance->getCache()->put(﻿
+﻿			'', ['size' => 3]﻿
+﻿		);﻿
+﻿		$this->assertEquals(6, $instance->free_space(''));﻿
+﻿	}﻿
+﻿
+﻿	public function testFreeSpaceWithUsedSpaceAndEncryption(): void {﻿
+﻿		$instance = $this->getLimitedStorage(9);﻿
+﻿		$instance->getCache()->put(﻿
+﻿			'', ['size' => 7]﻿
+﻿		);﻿
+﻿		$this->assertEquals(2, $instance->free_space(''));﻿
+﻿	}﻿
+﻿
+﻿	public function testFWriteNotEnoughSpace(): void {﻿
+﻿		$instance = $this->getLimitedStorage(9);﻿
+﻿		$stream = $instance->fopen('files/foo', 'w+');﻿
+﻿		$this->assertEquals(6, fwrite($stream, 'foobar'));﻿
+﻿		$this->assertEquals(3, fwrite($stream, 'qwerty'));﻿
+﻿		fclose($stream);﻿
+﻿		$this->assertEquals('foobarqwe', $instance->file_get_contents('files/foo'));﻿
+﻿	}﻿
+﻿
+﻿	public function testStreamCopyWithEnoughSpace(): void {﻿
+﻿		$instance = $this->getLimitedStorage(16);﻿
+﻿		$inputStream = fopen('data://text/plain,foobarqwerty', 'r');﻿
+﻿		$outputStream = $instance->fopen('files/foo', 'w+');﻿
+﻿		[$count, $result] = \OC_Helper::streamCopy($inputStream, $outputStream);﻿
+﻿		$this->assertEquals(12, $count);﻿
+﻿		$this->assertTrue($result);﻿
+﻿		fclose($inputStream);﻿
+﻿		fclose($outputStream);﻿
+﻿	}﻿
+﻿
+﻿	public function testStreamCopyNotEnoughSpace(): void {﻿
+﻿		$instance = $this->getLimitedStorage(9);﻿
+﻿		$inputStream = fopen('data://text/plain,foobarqwerty', 'r');﻿
+﻿		$outputStream = $instance->fopen('files/foo', 'w+');﻿
+﻿		[$count, $result] = \OC_Helper::streamCopy($inputStream, $outputStream);﻿
+﻿		$this->assertEquals(9, $count);﻿
+﻿		$this->assertFalse($result);﻿
+﻿		fclose($inputStream);﻿
+﻿		fclose($outputStream);﻿
+﻿	}﻿
+﻿
+﻿	public function testReturnFalseWhenFopenFailed(): void {﻿
+﻿		$failStorage = $this->getMockBuilder(Local::class)﻿
+﻿			->setMethods(['fopen'])﻿
+﻿			->setConstructorArgs([['datadir' => $this->tmpDir]])﻿
+﻿			->getMock();﻿
+﻿		$failStorage->expects($this->any())﻿
+﻿			->method('fopen')﻿
+﻿			->willReturn(false);﻿
+﻿
+﻿		$instance = new \OC\Files\Storage\Wrapper\Quota(['storage' => $failStorage, 'quota' => 1000]);﻿
+﻿
+﻿		$this->assertFalse($instance->fopen('failedfopen', 'r'));﻿
+﻿	}﻿
+﻿
+﻿	public function testReturnRegularStreamOnRead(): void {﻿
+﻿		$instance = $this->getLimitedStorage(9);﻿
+﻿
+﻿		// create test file first﻿
+﻿		$stream = $instance->fopen('files/foo', 'w+');﻿
+﻿		fwrite($stream, 'blablacontent');﻿
+﻿		fclose($stream);﻿
+﻿
+﻿		$stream = $instance->fopen('files/foo', 'r');﻿
+﻿		$meta = stream_get_meta_data($stream);﻿
+﻿		$this->assertEquals('plainfile', $meta['wrapper_type']);﻿
+﻿		fclose($stream);﻿
+﻿
+﻿		$stream = $instance->fopen('files/foo', 'rb');﻿
+﻿		$meta = stream_get_meta_data($stream);﻿
+﻿		$this->assertEquals('plainfile', $meta['wrapper_type']);﻿
+﻿		fclose($stream);﻿
+﻿	}﻿
+﻿
+﻿	public function testReturnRegularStreamWhenOutsideFiles(): void {﻿
+﻿		$instance = $this->getLimitedStorage(9);﻿
+﻿		$instance->mkdir('files_other');﻿
+﻿
+﻿		// create test file first﻿
+﻿		$stream = $instance->fopen('files_other/foo', 'w+');﻿
+﻿		$meta = stream_get_meta_data($stream);﻿
+﻿		$this->assertEquals('plainfile', $meta['wrapper_type']);﻿
+﻿		fclose($stream);﻿
+﻿	}﻿
+﻿
+﻿	public function testReturnQuotaStreamOnWrite(): void {﻿
+﻿		$instance = $this->getLimitedStorage(9);﻿
+﻿		$stream = $instance->fopen('files/foo', 'w+');﻿
+﻿		$meta = stream_get_meta_data($stream);﻿
+﻿		$expected_type = 'user-space';﻿
+﻿		$this->assertEquals($expected_type, $meta['wrapper_type']);﻿
+﻿		fclose($stream);﻿
+﻿	}﻿
+﻿
+﻿	public function testSpaceRoot(): void {﻿
+﻿		$storage = $this->getMockBuilder(Local::class)->disableOriginalConstructor()->getMock();﻿
+﻿		$cache = $this->getMockBuilder(\OC\Files\Cache\Cache::class)->disableOriginalConstructor()->getMock();﻿
+﻿		$storage->expects($this->once())﻿
+﻿			->method('getCache')﻿
+﻿			->willReturn($cache);﻿
+﻿		$storage->expects($this->once())﻿
+﻿			->method('free_space')﻿
+﻿			->willReturn(2048);﻿
+﻿		$cache->expects($this->once())﻿
+﻿			->method('get')﻿
+﻿			->with('files')﻿
+﻿			->willReturn(new CacheEntry(['size' => 50]));﻿
+﻿
+﻿		$instance = new \OC\Files\Storage\Wrapper\Quota(['storage' => $storage, 'quota' => 1024, 'root' => 'files']);﻿
+﻿
+﻿		$this->assertEquals(1024 - 50, $instance->free_space(''));﻿
+﻿	}﻿
+﻿
+﻿	public function testInstanceOfStorageWrapper(): void {﻿
+﻿		$this->assertTrue($this->instance->instanceOfStorage(\OC\Files\Storage\Local::class));﻿
+﻿		$this->assertTrue($this->instance->instanceOfStorage(\OC\Files\Storage\Wrapper\Wrapper::class));﻿
+﻿		$this->assertTrue($this->instance->instanceOfStorage(\OC\Files\Storage\Wrapper\Quota::class));﻿
+﻿	}﻿
+﻿
+﻿	public function testNoMkdirQuotaZero(): void {﻿
+﻿		$instance = $this->getLimitedStorage(0.0);﻿
+﻿		$this->assertFalse($instance->mkdir('files'));﻿
+﻿		$this->assertFalse($instance->mkdir('files/foobar'));﻿
+﻿	}﻿
+﻿
+﻿	public function testMkdirQuotaZeroTrashbin(): void {﻿
+﻿		$instance = $this->getLimitedStorage(0.0);﻿
+﻿		$this->assertTrue($instance->mkdir('files_trashbin'));﻿
+﻿		$this->assertTrue($instance->mkdir('files_trashbin/files'));﻿
+﻿		$this->assertTrue($instance->mkdir('files_versions'));﻿
+﻿		$this->assertTrue($instance->mkdir('cache'));﻿
+﻿	}﻿
+﻿
+﻿	public function testNoTouchQuotaZero(): void {﻿
+﻿		$instance = $this->getLimitedStorage(0.0);﻿
+﻿		$this->assertFalse($instance->touch('foobar'));﻿
+﻿	}﻿
+﻿}﻿