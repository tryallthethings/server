--- conflicted
+++ resolved
@@ -1,190 +1,180 @@
-<?php
-
-/**
- * SPDX-FileCopyrightText: 2017-2024 Nextcloud GmbH and Nextcloud contributors
- * SPDX-FileCopyrightText: 2016 ownCloud, Inc.
- * SPDX-License-Identifier: AGPL-3.0-or-later
- */
-
-namespace Test\Command;
-
-use OC\Command\FileAccess;
-use OCP\Command\IBus;
-use OCP\Command\ICommand;
-use Test\TestCase;
-
-class SimpleCommand implements ICommand {
-	public function handle() {
-		AsyncBusTest::$lastCommand = 'SimpleCommand';
-	}
-}
-
-class StateFullCommand implements ICommand {
-	private $state;
-
-	public function __construct($state) {
-		$this->state = $state;
-	}
-
-	public function handle() {
-		AsyncBusTest::$lastCommand = $this->state;
-	}
-}
-
-class FilesystemCommand implements ICommand {
-	use FileAccess;
-
-	public function handle() {
-		AsyncBusTest::$lastCommand = 'FileAccess';
-	}
-}
-
-function basicFunction() {
-	AsyncBusTest::$lastCommand = 'function';
-}
-
-// clean class to prevent phpunit putting closure in $this
-class ThisClosureTest {
-	private function privateMethod() {
-		AsyncBusTest::$lastCommand = 'closure-this';
-	}
-
-	public function test(IBus $bus) {
-		$bus->push(function () {
-			$this->privateMethod();
-		});
-	}
-}
-
-abstract class AsyncBusTest extends TestCase {
-	/**
-	 * Basic way to check output from a command
-	 *
-	 * @var string
-	 */
-	public static $lastCommand;
-
-	/**
-	 * @var \OCP\Command\IBus
-	 */
-	private $bus;
-
-	public static function DummyCommand() {
-		self::$lastCommand = 'static';
-	}
-
-	/**
-	 * @return IBus
-	 */
-	protected function getBus() {
-		if (!$this->bus instanceof IBus) {
-			$this->bus = $this->createBus();
-		}
-		return $this->bus;
-	}
-
-	/**
-	 * @return IBus
-	 */
-	abstract protected function createBus();
-
-	protected function setUp(): void {
-		self::$lastCommand = '';
-	}
-
-	public function testSimpleCommand(): void {
-		$command = new SimpleCommand();
-		$this->getBus()->push($command);
-		$this->runJobs();
-		$this->assertEquals('SimpleCommand', self::$lastCommand);
-	}
-
-	public function testStateFullCommand(): void {
-		$command = new StateFullCommand('foo');
-		$this->getBus()->push($command);
-		$this->runJobs();
-		$this->assertEquals('foo', self::$lastCommand);
-	}
-
-<<<<<<< HEAD
-	public function testStaticCallable() {
-		$this->getBus()->push([\Test\Command\AsyncBusTest::class, 'DummyCommand']);
-=======
-	public function testStaticCallable(): void {
-		$this->getBus()->push(['\Test\Command\AsyncBusTest', 'DummyCommand']);
->>>>>>> 0a7b4b59
-		$this->runJobs();
-		$this->assertEquals('static', self::$lastCommand);
-	}
-
-	public function testMemberCallable(): void {
-		$command = new StateFullCommand('bar');
-		$this->getBus()->push([$command, 'handle']);
-		$this->runJobs();
-		$this->assertEquals('bar', self::$lastCommand);
-	}
-
-	public function testFunctionCallable(): void {
-		$this->getBus()->push('\Test\Command\BasicFunction');
-		$this->runJobs();
-		$this->assertEquals('function', self::$lastCommand);
-	}
-
-	public function testClosure(): void {
-		$this->getBus()->push(function () {
-			AsyncBusTest::$lastCommand = 'closure';
-		});
-		$this->runJobs();
-		$this->assertEquals('closure', self::$lastCommand);
-	}
-
-	public function testClosureSelf(): void {
-		$this->getBus()->push(function () {
-			AsyncBusTest::$lastCommand = 'closure-self';
-		});
-		$this->runJobs();
-		$this->assertEquals('closure-self', self::$lastCommand);
-	}
-
-
-	public function testClosureThis(): void {
-		// clean class to prevent phpunit putting closure in $this
-		$test = new ThisClosureTest();
-		$test->test($this->getBus());
-		$this->runJobs();
-		$this->assertEquals('closure-this', self::$lastCommand);
-	}
-
-	public function testClosureBind(): void {
-		$state = 'bar';
-		$this->getBus()->push(function () use ($state) {
-			AsyncBusTest::$lastCommand = 'closure-' . $state;
-		});
-		$this->runJobs();
-		$this->assertEquals('closure-bar', self::$lastCommand);
-	}
-
-	public function testFileFileAccessCommand(): void {
-		$this->getBus()->push(new FilesystemCommand());
-		$this->assertEquals('', self::$lastCommand);
-		$this->runJobs();
-		$this->assertEquals('FileAccess', self::$lastCommand);
-	}
-
-<<<<<<< HEAD
-	public function testFileFileAccessCommandSync() {
-		$this->getBus()->requireSync(\OC\Command\FileAccess::class);
-=======
-	public function testFileFileAccessCommandSync(): void {
-		$this->getBus()->requireSync('\OC\Command\FileAccess');
->>>>>>> 0a7b4b59
-		$this->getBus()->push(new FilesystemCommand());
-		$this->assertEquals('FileAccess', self::$lastCommand);
-		self::$lastCommand = '';
-		$this->runJobs();
-		$this->assertEquals('', self::$lastCommand);
-	}
-
-
-	abstract protected function runJobs();
-}+﻿<?php﻿
+﻿
+﻿/**﻿
+﻿ * SPDX-FileCopyrightText: 2017-2024 Nextcloud GmbH and Nextcloud contributors﻿
+﻿ * SPDX-FileCopyrightText: 2016 ownCloud, Inc.﻿
+﻿ * SPDX-License-Identifier: AGPL-3.0-or-later﻿
+﻿ */﻿
+﻿
+﻿namespace Test\Command;﻿
+﻿
+﻿use OC\Command\FileAccess;﻿
+﻿use OCP\Command\IBus;﻿
+﻿use OCP\Command\ICommand;﻿
+﻿use Test\TestCase;﻿
+﻿
+﻿class SimpleCommand implements ICommand {﻿
+﻿	public function handle() {﻿
+﻿		AsyncBusTest::$lastCommand = 'SimpleCommand';﻿
+﻿	}﻿
+﻿}﻿
+﻿
+﻿class StateFullCommand implements ICommand {﻿
+﻿	private $state;﻿
+﻿
+﻿	public function __construct($state) {﻿
+﻿		$this->state = $state;﻿
+﻿	}﻿
+﻿
+﻿	public function handle() {﻿
+﻿		AsyncBusTest::$lastCommand = $this->state;﻿
+﻿	}﻿
+﻿}﻿
+﻿
+﻿class FilesystemCommand implements ICommand {﻿
+﻿	use FileAccess;﻿
+﻿
+﻿	public function handle() {﻿
+﻿		AsyncBusTest::$lastCommand = 'FileAccess';﻿
+﻿	}﻿
+﻿}﻿
+﻿
+﻿function basicFunction() {﻿
+﻿	AsyncBusTest::$lastCommand = 'function';﻿
+﻿}﻿
+﻿
+﻿// clean class to prevent phpunit putting closure in $this﻿
+﻿class ThisClosureTest {﻿
+﻿	private function privateMethod() {﻿
+﻿		AsyncBusTest::$lastCommand = 'closure-this';﻿
+﻿	}﻿
+﻿
+﻿	public function test(IBus $bus) {﻿
+﻿		$bus->push(function () {﻿
+﻿			$this->privateMethod();﻿
+﻿		});﻿
+﻿	}﻿
+﻿}﻿
+﻿
+﻿abstract class AsyncBusTest extends TestCase {﻿
+﻿	/**﻿
+﻿	 * Basic way to check output from a command﻿
+﻿	 *﻿
+﻿	 * @var string﻿
+﻿	 */﻿
+﻿	public static $lastCommand;﻿
+﻿
+﻿	/**﻿
+﻿	 * @var \OCP\Command\IBus﻿
+﻿	 */﻿
+﻿	private $bus;﻿
+﻿
+﻿	public static function DummyCommand() {﻿
+﻿		self::$lastCommand = 'static';﻿
+﻿	}﻿
+﻿
+﻿	/**﻿
+﻿	 * @return IBus﻿
+﻿	 */﻿
+﻿	protected function getBus() {﻿
+﻿		if (!$this->bus instanceof IBus) {﻿
+﻿			$this->bus = $this->createBus();﻿
+﻿		}﻿
+﻿		return $this->bus;﻿
+﻿	}﻿
+﻿
+﻿	/**﻿
+﻿	 * @return IBus﻿
+﻿	 */﻿
+﻿	abstract protected function createBus();﻿
+﻿
+﻿	protected function setUp(): void {﻿
+﻿		self::$lastCommand = '';﻿
+﻿	}﻿
+﻿
+﻿	public function testSimpleCommand(): void {﻿
+﻿		$command = new SimpleCommand();﻿
+﻿		$this->getBus()->push($command);﻿
+﻿		$this->runJobs();﻿
+﻿		$this->assertEquals('SimpleCommand', self::$lastCommand);﻿
+﻿	}﻿
+﻿
+﻿	public function testStateFullCommand(): void {﻿
+﻿		$command = new StateFullCommand('foo');﻿
+﻿		$this->getBus()->push($command);﻿
+﻿		$this->runJobs();﻿
+﻿		$this->assertEquals('foo', self::$lastCommand);﻿
+﻿	}﻿
+﻿
+﻿	public function testStaticCallable(): void {﻿
+﻿		$this->getBus()->push([\Test\Command\AsyncBusTest::class, 'DummyCommand']);﻿
+﻿		$this->runJobs();﻿
+﻿		$this->assertEquals('static', self::$lastCommand);﻿
+﻿	}﻿
+﻿
+﻿	public function testMemberCallable(): void {﻿
+﻿		$command = new StateFullCommand('bar');﻿
+﻿		$this->getBus()->push([$command, 'handle']);﻿
+﻿		$this->runJobs();﻿
+﻿		$this->assertEquals('bar', self::$lastCommand);﻿
+﻿	}﻿
+﻿
+﻿	public function testFunctionCallable(): void {﻿
+﻿		$this->getBus()->push('\Test\Command\BasicFunction');﻿
+﻿		$this->runJobs();﻿
+﻿		$this->assertEquals('function', self::$lastCommand);﻿
+﻿	}﻿
+﻿
+﻿	public function testClosure(): void {﻿
+﻿		$this->getBus()->push(function () {﻿
+﻿			AsyncBusTest::$lastCommand = 'closure';﻿
+﻿		});﻿
+﻿		$this->runJobs();﻿
+﻿		$this->assertEquals('closure', self::$lastCommand);﻿
+﻿	}﻿
+﻿
+﻿	public function testClosureSelf(): void {﻿
+﻿		$this->getBus()->push(function () {﻿
+﻿			AsyncBusTest::$lastCommand = 'closure-self';﻿
+﻿		});﻿
+﻿		$this->runJobs();﻿
+﻿		$this->assertEquals('closure-self', self::$lastCommand);﻿
+﻿	}﻿
+﻿
+﻿
+﻿	public function testClosureThis(): void {﻿
+﻿		// clean class to prevent phpunit putting closure in $this﻿
+﻿		$test = new ThisClosureTest();﻿
+﻿		$test->test($this->getBus());﻿
+﻿		$this->runJobs();﻿
+﻿		$this->assertEquals('closure-this', self::$lastCommand);﻿
+﻿	}﻿
+﻿
+﻿	public function testClosureBind(): void {﻿
+﻿		$state = 'bar';﻿
+﻿		$this->getBus()->push(function () use ($state) {﻿
+﻿			AsyncBusTest::$lastCommand = 'closure-' . $state;﻿
+﻿		});﻿
+﻿		$this->runJobs();﻿
+﻿		$this->assertEquals('closure-bar', self::$lastCommand);﻿
+﻿	}﻿
+﻿
+﻿	public function testFileFileAccessCommand(): void {﻿
+﻿		$this->getBus()->push(new FilesystemCommand());﻿
+﻿		$this->assertEquals('', self::$lastCommand);﻿
+﻿		$this->runJobs();﻿
+﻿		$this->assertEquals('FileAccess', self::$lastCommand);﻿
+﻿	}﻿
+﻿
+﻿	public function testFileFileAccessCommandSync(): void {﻿
+﻿		$this->getBus()->requireSync(\OC\Command\FileAccess::class);﻿
+﻿		$this->getBus()->push(new FilesystemCommand());﻿
+﻿		$this->assertEquals('FileAccess', self::$lastCommand);﻿
+﻿		self::$lastCommand = '';﻿
+﻿		$this->runJobs();﻿
+﻿		$this->assertEquals('', self::$lastCommand);﻿
+﻿	}﻿
+﻿
+﻿
+﻿	abstract protected function runJobs();﻿
+﻿}﻿